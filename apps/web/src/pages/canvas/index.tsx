--- conflicted
+++ resolved
@@ -1,7 +1,3 @@
-<<<<<<< HEAD
-import { useEffect } from 'react';
-=======
->>>>>>> 1194b5ca
 import { useNavigate, useParams } from 'react-router-dom';
 import { Canvas } from '@refly-packages/ai-workspace-common/components/canvas';
 import { Button, Empty } from 'antd';
