<<<<<<< HEAD
import { Injectable, Logger, Inject } from '@nestjs/common';
import { PrismaService } from '../common/prisma.service';
=======
import { Injectable, Logger, OnModuleInit } from '@nestjs/common';
import { PrismaService } from '@/modules/common/prisma.service';
>>>>>>> bc5b3a60
import {
  BatchUpsertProviderItemsRequest,
  DeleteProviderItemRequest,
  DeleteProviderRequest,
  EmbeddingModelConfig,
  ListProviderItemOptionsData,
  ListProviderItemsData,
  ListProvidersData,
  LLMModelConfig,
  ModelScene,
  ModelTier,
  ProviderCategory,
  ProviderItemOption,
  RerankerModelConfig,
  UpsertProviderItemRequest,
  UpsertProviderRequest,
  User,
  UserPreferences,
} from '@refly/openapi-schema';
import {
  Provider as ProviderModel,
  ProviderItem as ProviderItemModel,
} from '../../generated/client';
import { genProviderItemID, genProviderID, providerInfoList, pick } from '@refly/utils';
import {
  ProviderNotFoundError,
  ProviderItemNotFoundError,
  ParamsError,
  EmbeddingNotAllowedToChangeError,
  EmbeddingNotConfiguredError,
  ChatModelNotConfiguredError,
} from '@refly/errors';
import { SingleFlightCache } from '../../utils/cache';
import { EncryptionService } from '../common/encryption.service';
import pLimit from 'p-limit';
import {
  getEmbeddings,
  Embeddings,
  FallbackReranker,
  getReranker,
  getChatModel,
  initializeMonitoring,
} from '@refly/providers';
import { ConfigService } from '@nestjs/config';
import { VectorSearchService } from '../common/vector-search';
import { VECTOR_SEARCH } from '../common/vector-search/tokens';

interface GlobalProviderConfig {
  providers: ProviderModel[];
  items: (ProviderItemModel & { provider: ProviderModel })[];
}

const PROVIDER_ITEMS_BATCH_LIMIT = 50;

@Injectable()
export class ProviderService implements OnModuleInit {
  private logger = new Logger(ProviderService.name);
  private globalProviderCache: SingleFlightCache<GlobalProviderConfig>;

  constructor(
    private readonly prisma: PrismaService,
    @Inject(VECTOR_SEARCH)
    private readonly vectorSearchService: VectorSearchService,
    private readonly configService: ConfigService,
    private readonly encryptionService: EncryptionService,
  ) {
    this.globalProviderCache = new SingleFlightCache(this.fetchGlobalProviderConfig.bind(this));
  }

  async onModuleInit() {
    // Initialize monitoring when module starts
    try {
      const langfuseConfig = {
        publicKey: this.configService.get('langfuse.publicKey'),
        secretKey: this.configService.get('langfuse.secretKey'),
        baseUrl: this.configService.get('langfuse.host'),
        enabled: !!(
          this.configService.get('langfuse.publicKey') &&
          this.configService.get('langfuse.secretKey')
        ),
      };

      if (langfuseConfig.enabled) {
        initializeMonitoring(langfuseConfig);
        this.logger.log('Langfuse monitoring initialized successfully');
      } else {
        this.logger.warn('Langfuse monitoring disabled - missing configuration');
      }
    } catch (error) {
      this.logger.error('Failed to initialize monitoring:', error);
    }
  }

  async fetchGlobalProviderConfig(): Promise<GlobalProviderConfig> {
    const providers = await this.prisma.provider.findMany({
      where: {
        isGlobal: true,
        deletedAt: null,
      },
    });

    // Initialize searxng global provider if SEARXNG_BASE_URL is set
    if (process.env.SEARXNG_BASE_URL) {
      const searXngProvider = providers.find((provider) => provider.providerKey === 'searxng');
      if (!searXngProvider) {
        const provider = await this.prisma.provider.create({
          data: {
            providerId: genProviderID(),
            providerKey: 'searxng',
            name: 'SearXNG',
            baseUrl: process.env.SEARXNG_BASE_URL,
            enabled: true,
            categories: 'webSearch',
            isGlobal: true,
          },
        });
        this.logger.log(`Initialized global searxng provider ${provider.providerId}`);

        providers.push(provider);
      }
    }

    // Decrypt API keys for all providers
    const decryptedProviders = providers.map((provider) => ({
      ...provider,
      apiKey: this.encryptionService.decrypt(provider.apiKey),
    }));

    const items = await this.prisma.providerItem.findMany({
      where: {
        providerId: {
          in: providers.map((provider) => provider.providerId),
        },
        uid: null,
        deletedAt: null,
      },
      include: {
        provider: true,
      },
    });

    // Decrypt API keys for all providers included in items
    const decryptedItems = items.map((item) => ({
      ...item,
      provider: {
        ...item.provider,
        apiKey: this.encryptionService.decrypt(item.provider.apiKey),
      },
    }));

    return { providers: decryptedProviders, items: decryptedItems };
  }

  async listProviders(user: User, param: ListProvidersData['query']) {
    const { enabled, providerKey, category } = param;
    const providers = await this.prisma.provider.findMany({
      where: {
        uid: user.uid,
        enabled,
        providerKey,
        deletedAt: null,
        ...(category ? { categories: { contains: category } } : {}),
      },
    });

    const { providers: globalProviders } = await this.globalProviderCache.get();
    return [...globalProviders, ...providers];
  }

  async createProvider(user: User, param: UpsertProviderRequest) {
    const { providerKey, name, apiKey, baseUrl, enabled, categories = [] } = param;

    if (!providerKey || !name) {
      throw new ParamsError('Provider key and name are required');
    }

    // Find the provider info from providerInfoList
    const providerInfo = providerInfoList.find((info) => info.key === providerKey);
    if (!providerInfo) {
      throw new ParamsError(`Unknown provider key: ${providerKey}`);
    }

    // Validate fields based on fieldConfig
    const fieldErrors: string[] = [];

    // Check apiKey requirement
    if (providerInfo.fieldConfig.apiKey.presence === 'required' && !apiKey) {
      fieldErrors.push(`API key is required for ${providerInfo.name} provider`);
    }

    // Check baseUrl requirement
    if (providerInfo.fieldConfig.baseUrl.presence === 'required' && !baseUrl) {
      fieldErrors.push(`Base URL is required for ${providerInfo.name} provider`);
    }

    // Throw error if validation fails
    if (fieldErrors.length > 0) {
      throw new ParamsError(fieldErrors.join('; '));
    }

    const providerId = genProviderID();

    // Use default baseUrl if available and not provided
    const finalBaseUrl = baseUrl || providerInfo.fieldConfig.baseUrl?.defaultValue;

    // Encrypt API key before storing
    const encryptedApiKey = this.encryptionService.encrypt(apiKey);

    const provider = await this.prisma.provider.create({
      data: {
        providerId,
        providerKey,
        name,
        apiKey: encryptedApiKey,
        baseUrl: finalBaseUrl,
        enabled,
        categories: categories.join(','),
        uid: user.uid,
      },
    });

    // Return provider with decrypted API key
    return {
      ...provider,
      apiKey: this.encryptionService.decrypt(provider.apiKey),
    };
  }

  async updateProvider(user: User, param: UpsertProviderRequest) {
    const { providerId, providerKey, name, apiKey, baseUrl, enabled, categories } = param;

    if (!providerId) {
      throw new ParamsError('Provider ID is required');
    }

    const provider = await this.prisma.provider.findUnique({
      where: {
        providerId,
        OR: [{ uid: user.uid }, { isGlobal: true }],
        deletedAt: null,
      },
    });

    if (!provider) {
      throw new ProviderNotFoundError();
    }
    if (provider.isGlobal) {
      throw new ParamsError('Global model provider cannot be updated');
    }

    // Only validate if providerKey is being updated
    if (providerKey) {
      // Find the provider info from providerInfoList
      const providerInfo = providerInfoList.find((info) => info.key === providerKey);
      if (!providerInfo) {
        throw new ParamsError(`Unknown provider key: ${providerKey}`);
      }

      // Validate fields based on fieldConfig
      const fieldErrors: string[] = [];

      // Check apiKey requirement
      if (providerInfo.fieldConfig.apiKey.presence === 'required' && apiKey === '') {
        fieldErrors.push(`API key is required for ${providerInfo.name} provider`);
      }

      // Check baseUrl requirement
      if (providerInfo.fieldConfig.baseUrl.presence === 'required' && baseUrl === '') {
        fieldErrors.push(`Base URL is required for ${providerInfo.name} provider`);
      }

      // Throw error if validation fails
      if (fieldErrors.length > 0) {
        throw new ParamsError(fieldErrors.join('; '));
      }
    }

    // Get the provider info for the current or updated provider key
    const providerInfo = providerInfoList.find(
      (info) => info.key === (providerKey || provider.providerKey),
    );
    // Use default baseUrl if available and not provided but required
    const finalBaseUrl =
      baseUrl !== undefined
        ? baseUrl
        : providerInfo?.fieldConfig.baseUrl?.defaultValue || provider.baseUrl;

    const finalCategories = categories || provider.categories.split(',');

    // Encrypt API key if provided
    const encryptedApiKey =
      apiKey !== undefined ? this.encryptionService.encrypt(apiKey) : undefined;

    const updatedProvider = await this.prisma.provider.update({
      where: {
        pk: provider.pk,
      },
      data: {
        providerKey,
        name,
        apiKey: encryptedApiKey,
        baseUrl: finalBaseUrl,
        categories: finalCategories.join(','),
        enabled,
      },
    });

    // Return provider with decrypted API key
    return {
      ...updatedProvider,
      apiKey: this.encryptionService.decrypt(updatedProvider.apiKey),
    };
  }

  async deleteProvider(user: User, param: DeleteProviderRequest) {
    const { providerId } = param;

    if (!providerId) {
      throw new ParamsError('Provider ID is required');
    }

    const provider = await this.prisma.provider.findUnique({
      where: {
        providerId,
        OR: [{ uid: user.uid }, { isGlobal: true }],
        deletedAt: null,
      },
    });

    if (!provider) {
      throw new ProviderNotFoundError();
    }
    if (provider.isGlobal) {
      throw new ParamsError('Global model provider cannot be deleted');
    }

    return this.prisma.provider.update({
      where: {
        pk: provider.pk,
      },
      data: {
        deletedAt: new Date(),
      },
    });
  }

  async listProviderItems(user: User, param: ListProviderItemsData['query']) {
    const { providerId, category, enabled } = param;

    // Fetch user's provider items
    return this.prisma.providerItem.findMany({
      where: {
        uid: user.uid,
        providerId,
        category,
        enabled,
        deletedAt: null,
      },
      include: {
        provider: true,
      },
      orderBy: {
        order: 'asc',
      },
    });
  }

  async findProviderItemById(user: User, itemId: string) {
    const item = await this.prisma.providerItem.findUnique({
      where: { itemId, uid: user.uid, deletedAt: null },
      include: {
        provider: true,
      },
    });

    if (!item) {
      return null;
    }

    // Decrypt API key
    return {
      ...item,
      provider: {
        ...item.provider,
        apiKey: this.encryptionService.decrypt(item.provider.apiKey),
      },
    };
  }

  async prepareGlobalProviderItemsForUser(user: User) {
    const { items } = await this.globalProviderCache.get();

    await this.prisma.providerItem.createMany({
      data: items
        .filter((item) => item.enabled)
        .map((item) => ({
          itemId: genProviderItemID(),
          uid: user.uid,
          ...pick(item, ['providerId', 'category', 'name', 'enabled', 'config', 'tier']),
          ...(item.tier ? { groupName: item.tier.toUpperCase() } : {}),
        })),
    });
  }

  private async findProviderItemsByCategory(user: User, category: ProviderCategory) {
    // Prioritize user configured provider item
    const items = await this.prisma.providerItem.findMany({
      where: { uid: user.uid, category, deletedAt: null },
      include: {
        provider: true,
      },
    });

    if (items.length > 0) {
      // Decrypt API key and return
      return items.map((item) => ({
        ...item,
        provider: {
          ...item.provider,
          apiKey: this.encryptionService.decrypt(item.provider.apiKey),
        },
      }));
    }

    // Fallback to global provider items
    const { items: globalItems } = await this.globalProviderCache.get();
    return globalItems.filter((item) => item.category === category);
  }

  async findLLMProviderItemByModelID(user: User, modelId: string) {
    const items = await this.findProviderItemsByCategory(user, 'llm');

    for (const item of items) {
      const config: LLMModelConfig = JSON.parse(item.config);
      if (config.modelId === modelId) {
        return item;
      }
    }

    return null;
  }

  async prepareChatModel(user: User, modelId: string) {
    const item = await this.findLLMProviderItemByModelID(user, modelId);
    if (!item) {
      throw new ChatModelNotConfiguredError();
    }

    const { provider, config } = item;
    const chatConfig: LLMModelConfig = JSON.parse(config);

    // Pass user context for monitoring
    return getChatModel(provider, chatConfig, undefined, { userId: user.uid });
  }

  /**
   * Prepare embeddings to use according to provider configuration
   * @param user The user to prepare embeddings for
   * @returns The embeddings
   */
  async prepareEmbeddings(user: User): Promise<Embeddings> {
    const providerItems = await this.findProviderItemsByCategory(user, 'embedding');
    if (!providerItems?.length) {
      throw new EmbeddingNotConfiguredError();
    }

    const providerItem = providerItems[0];
    const { provider, config } = providerItem;
    const embeddingConfig: EmbeddingModelConfig = JSON.parse(config);

    // Pass user context for monitoring
    return getEmbeddings(provider, embeddingConfig, { userId: user.uid });
  }

  /**
   * Prepare reranker to use according to provider configuration
   * @param user The user to prepare reranker for
   * @returns The reranker
   */
  async prepareReranker(user: User) {
    const providerItems = await this.findProviderItemsByCategory(user, 'reranker');

    // Rerankers are optional, so return null if no provider item is found
    if (!providerItems?.length) {
      return new FallbackReranker();
    }

    const providerItem = providerItems[0];
    const { provider, config } = providerItem;
    const rerankerConfig: RerankerModelConfig = JSON.parse(config);

    return getReranker(provider, rerankerConfig);
  }

  /**
   * Prepare the model provider map for the skill invocation
   * @param user The user to prepare the model provider map for
   * @param modelItemId The modelItemId passed in the skill invocation params
   * @returns The model provider map
   */
  async prepareModelProviderMap(
    user: User,
    modelItemId: string,
  ): Promise<Record<ModelScene, ProviderItemModel>> {
    const userPo = await this.prisma.user.findUnique({
      where: { uid: user.uid },
      select: {
        preferences: true,
      },
    });
    const defaultChatItem = await this.findDefaultProviderItem(user, 'chat', userPo);
    const chatItem = modelItemId
      ? await this.findProviderItemById(user, modelItemId)
      : defaultChatItem;

    if (!chatItem) {
      throw new ProviderItemNotFoundError('chat model not configured');
    }

    if (chatItem.category !== 'llm' || !chatItem.enabled) {
      throw new ProviderItemNotFoundError(`provider item ${modelItemId} not valid`);
    }

    const titleGenerationItem = await this.findDefaultProviderItem(user, 'titleGeneration', userPo);
    const queryAnalysisItem = await this.findDefaultProviderItem(user, 'queryAnalysis', userPo);

    const modelConfigMap: Record<ModelScene, ProviderItemModel> = {
      chat: chatItem,
      titleGeneration: titleGenerationItem,
      queryAnalysis: queryAnalysisItem,
    };

    return modelConfigMap;
  }

  async findDefaultProviderItem(
    user: User,
    scene: ModelScene,
    userPo?: { preferences: string },
  ): Promise<ProviderItemModel> {
    const { preferences } =
      userPo ||
      (await this.prisma.user.findUnique({
        where: { uid: user.uid },
        select: {
          preferences: true,
        },
      }));

    const userPreferences: UserPreferences = JSON.parse(preferences || '{}');
    const { defaultModel } = userPreferences;

    let itemId: string | null = null;
    if (scene === 'chat' && defaultModel?.chat) {
      itemId = defaultModel.chat.itemId;
    }
    if (scene === 'titleGeneration' && defaultModel?.titleGeneration) {
      itemId = defaultModel.titleGeneration.itemId || defaultModel.chat.itemId;
    }
    if (scene === 'queryAnalysis' && defaultModel?.queryAnalysis) {
      itemId = defaultModel.queryAnalysis.itemId || defaultModel.chat.itemId;
    }

    if (itemId) {
      const providerItem = await this.prisma.providerItem.findUnique({
        where: { itemId, uid: user.uid, deletedAt: null },
      });
      if (providerItem) {
        return providerItem;
      }
    }

    // Fallback to the first available item
    this.logger.log(
      `Default provider item for scene ${scene} not found, fallback to the first available model`,
    );
    const availableItems = await this.findProviderItemsByCategory(user, 'llm');
    if (availableItems.length > 0) {
      return availableItems[0];
    }

    return null;
  }

  async findProviderByCategory(user: User, category: ProviderCategory) {
    const { preferences } = await this.prisma.user.findUnique({
      where: { uid: user.uid },
      select: {
        preferences: true,
      },
    });
    const userPreferences: UserPreferences = JSON.parse(preferences || '{}');

    let providerId: string | null = null;
    if (category === 'webSearch' && userPreferences.webSearch) {
      providerId = userPreferences.webSearch?.providerId;
    } else if (category === 'urlParsing' && userPreferences.urlParsing) {
      providerId = userPreferences.urlParsing?.providerId;
    } else if (category === 'pdfParsing' && userPreferences.pdfParsing) {
      providerId = userPreferences.pdfParsing?.providerId;
    }

    if (providerId) {
      const provider = await this.prisma.provider.findUnique({
        where: { providerId, OR: [{ uid: user.uid }, { isGlobal: true }], deletedAt: null },
      });
      if (provider?.enabled) {
        // Decrypt API key and return
        return {
          ...provider,
          apiKey: this.encryptionService.decrypt(provider.apiKey),
        };
      }
      this.logger.warn(`Provider ${providerId} not valid, fallback to search for global provider`);
    }

    const { providers: globalProviders } = await this.globalProviderCache.get();
    const globalProvider = globalProviders.find((provider) =>
      provider.categories.includes(category),
    );
    if (globalProvider) {
      return globalProvider; // Already decrypted by the global provider cache
    }

    this.logger.warn(`No valid provider found for category ${category}`);
    return null;
  }

  async createProviderItem(user: User, param: UpsertProviderItemRequest) {
    const { providerId, name, category, enabled, config, order, group } = param;

    if (!providerId || !category || !name) {
      throw new ParamsError('Invalid model item parameters');
    }

    const provider = await this.prisma.provider.findUnique({
      where: {
        providerId,
        deletedAt: null,
        OR: [{ uid: user.uid }, { isGlobal: true }],
      },
    });

    if (!provider) {
      throw new ProviderNotFoundError();
    }

    // Validate config if provider is global
    let option: ProviderItemOption | null = null;
    if (provider.isGlobal) {
      const options = await this.listProviderItemOptions(user, { providerId, category });
      option = options.find((option) => option.config?.modelId === config?.modelId);
      if (!option) {
        throw new ParamsError(`Unknown provider item modelId: ${config?.modelId}`);
      }
    }

    const itemId = genProviderItemID();

    return this.prisma.providerItem.create({
      data: {
        itemId,
        category,
        name,
        providerId,
        enabled,
        order,
        groupName: group,
        uid: user.uid,
        tier: option?.tier,
        config: JSON.stringify(option?.config ?? config),
      },
    });
  }

  async batchCreateProviderItems(user: User, param: BatchUpsertProviderItemsRequest) {
    const { items } = param;

    if (!items || items.length === 0) {
      throw new ParamsError('Items are required');
    }

    if (items.length > PROVIDER_ITEMS_BATCH_LIMIT) {
      throw new ParamsError('Too many items to create');
    }

    const providerIds = new Set<string>();

    for (const item of items) {
      if (!item.providerId || !item.category || !item.name) {
        throw new ParamsError('Invalid model item parameters');
      }
      providerIds.add(item.providerId);
    }

    const providerCnt = await this.prisma.provider.count({
      where: {
        providerId: { in: Array.from(providerIds) },
        OR: [{ uid: user.uid }, { isGlobal: true }],
        deletedAt: null,
      },
    });
    if (providerCnt !== providerIds.size) {
      throw new ParamsError('Invalid provider IDs');
    }

    return this.prisma.providerItem.createManyAndReturn({
      data: items.map((item) => ({
        itemId: genProviderItemID(),
        category: item.category,
        name: item.name,
        providerId: item.providerId,
        enabled: item.enabled,
        order: item.order,
        group: item.group,
        uid: user.uid,
        config: JSON.stringify(item.config),
      })),
    });
  }

  async updateProviderItem(user: User, param: UpsertProviderItemRequest) {
    const { itemId, name, enabled, config, providerId, order, group } = param;

    if (!itemId) {
      throw new ParamsError('Item ID is required');
    }

    const item = await this.prisma.providerItem.findUnique({
      where: {
        itemId,
        uid: user.uid,
        deletedAt: null,
      },
    });

    if (!item) {
      throw new ProviderItemNotFoundError();
    }

    if (item.category === 'embedding') {
      if (!(await this.vectorSearchService.isCollectionEmpty())) {
        throw new EmbeddingNotAllowedToChangeError();
      }
    }

    return this.prisma.providerItem.update({
      where: {
        pk: item.pk,
      },
      data: {
        name,
        enabled,
        providerId,
        order,
        groupName: group,
        ...(config ? { config: JSON.stringify(config) } : {}),
      },
    });
  }

  async batchUpdateProviderItems(user: User, param: BatchUpsertProviderItemsRequest) {
    const { items } = param;

    if (!items || items.length === 0) {
      throw new ParamsError('Items are required');
    }

    if (items.length > PROVIDER_ITEMS_BATCH_LIMIT) {
      throw new ParamsError('Too many items to update');
    }

    // Validate all items have an itemId
    for (const item of items) {
      if (!item.itemId) {
        throw new ParamsError('Item ID is required for all items');
      }
    }

    // Find all items to update
    const itemIds = items.map((item) => item.itemId);
    const existingItems = await this.prisma.providerItem.findMany({
      where: {
        itemId: { in: itemIds },
        uid: user.uid,
        deletedAt: null,
      },
    });

    // Verify all requested items exist
    if (existingItems.length !== itemIds.length) {
      throw new ProviderItemNotFoundError('One or more items not found');
    }

    // Create a map of existing items for easy lookup
    const itemMap = new Map();
    for (const item of existingItems) {
      itemMap.set(item.itemId, item);
    }

    // Process updates in parallel
    const limit = pLimit(10);
    const updatePromises = items.map((item) =>
      limit(() => {
        const existingItem = itemMap.get(item.itemId);

        return this.prisma.providerItem.update({
          where: {
            pk: existingItem.pk,
          },
          data: {
            name: item.name,
            enabled: item.enabled,
            providerId: item.providerId,
            order: item.order,
            groupName: item.group,
            ...(item.config ? { config: JSON.stringify(item.config) } : {}),
          },
        });
      }),
    );

    return Promise.all(updatePromises);
  }

  async deleteProviderItem(user: User, param: DeleteProviderItemRequest) {
    const { itemId } = param;

    if (!itemId) {
      throw new ParamsError('Item ID is required');
    }

    const item = await this.prisma.providerItem.findUnique({
      where: {
        itemId,
        uid: user.uid,
        deletedAt: null,
      },
    });

    if (!item) {
      throw new ProviderItemNotFoundError();
    }

    return this.prisma.providerItem.update({
      where: {
        pk: item.pk,
      },
      data: {
        deletedAt: new Date(),
      },
    });
  }

  async listProviderItemOptions(
    user: User,
    param: ListProviderItemOptionsData['query'],
  ): Promise<ProviderItemOption[]> {
    const { providerId, category } = param;

    if (!providerId) {
      throw new ParamsError('Provider ID is required');
    }

    const provider = await this.prisma.provider.findUnique({
      where: { providerId, deletedAt: null, OR: [{ uid: user.uid }, { isGlobal: true }] },
    });

    if (!provider) {
      throw new ProviderNotFoundError();
    }

    if (provider.isGlobal) {
      const { items: globalItems } = await this.globalProviderCache.get();
      return globalItems
        .filter(
          (item) => item.providerId === providerId && (!category || item.category === category),
        )
        .map((item) => ({
          name: item.name,
          category: item.category as ProviderCategory,
          tier: item.tier as ModelTier,
          config: JSON.parse(item.config || '{}'),
        }));
    }

    const apiKey = provider.apiKey ? this.encryptionService.decrypt(provider.apiKey) : null;

    try {
      const res = await fetch(`${provider.baseUrl}/models`, {
        headers: {
          ...(apiKey ? { Authorization: `Bearer ${apiKey}` } : {}),
        },
      });

      const data = await res.json();

      return (
        data?.data?.map(
          (model) =>
            ({
              name: model.name || model.id,
              category,
              config: { modelId: model.id, modelName: model.name || model.id },
            }) as ProviderItemOption,
        ) ?? []
      );
    } catch (error) {
      this.logger.warn(
        `Failed to list provider item options for provider ${providerId}: ${error.stack}`,
      );
      return [];
    }
  }
}<|MERGE_RESOLUTION|>--- conflicted
+++ resolved
@@ -1,10 +1,5 @@
-<<<<<<< HEAD
-import { Injectable, Logger, Inject } from '@nestjs/common';
+import { Injectable, Logger, Inject, OnModuleInit } from '@nestjs/common';
 import { PrismaService } from '../common/prisma.service';
-=======
-import { Injectable, Logger, OnModuleInit } from '@nestjs/common';
-import { PrismaService } from '@/modules/common/prisma.service';
->>>>>>> bc5b3a60
 import {
   BatchUpsertProviderItemsRequest,
   DeleteProviderItemRequest,
