--- conflicted
+++ resolved
@@ -179,7 +179,6 @@
       projectId,
       eventListener,
       selectedMcpServers,
-      abortController,
     } = data;
     const userPo = await this.prisma.user.findUnique({
       select: { uiLocale: true, outputLocale: true },
@@ -208,7 +207,6 @@
         resultId: data.result?.resultId,
         selectedMcpServers,
       },
-      signal: abortController?.signal,
     };
 
     // Add project info if projectId is provided
@@ -264,28 +262,7 @@
       // In desktop mode, we could handle usage tracking differently if needed
     }
 
-<<<<<<< HEAD
-    let aborted = false;
-
-    // Check if AbortController signal is aborted
-    if (data.abortController?.signal?.aborted) {
-      aborted = true;
-    }
-
-    // Listen for abort signal
-    data.abortController?.signal?.addEventListener('abort', () => {
-      this.logger.log(`AbortController signal received for result ${resultId}`);
-      aborted = true;
-    });
-
-    if (res) {
-      res.on('close', () => {
-        aborted = true;
-      });
-    }
-=======
     const aborted = false;
->>>>>>> 210856de
 
     // const job = await this.timeoutCheckQueue.add(
     //   `idle_timeout_check:${resultId}`,
@@ -441,13 +418,11 @@
 
     try {
       for await (const event of skill.streamEvents(input, { ...config, version: 'v2' })) {
-        // Check multiple abort conditions for robust cancellation
-        if (aborted || data.abortController?.signal?.aborted) {
-          this.logger.log(`Skill execution aborted for result ${resultId}`);
+        if (aborted) {
           if (runMeta) {
-            result.errors.push('Execution cancelled by user');
+            result.errors.push('AbortError');
           }
-          break; // Exit the loop gracefully instead of throwing
+          throw new Error('AbortError');
         }
 
         // reset idle timeout check when events are received
@@ -694,20 +669,6 @@
 
     const { resultId, version } = data.result;
 
-    // Create AbortController for this execution
-    const abortController = new AbortController();
-
-    // Handle client disconnect by aborting the controller
-    if (res) {
-      res.on('close', () => {
-        this.logger.log(`Client disconnected for result ${resultId}, aborting execution`);
-        abortController.abort();
-      });
-    }
-
-    // Add AbortController to data for use in execution
-    const dataWithAbort = { ...data, abortController };
-
     const defaultModel = await this.providerService.findDefaultProviderItem(user, 'chat');
     this.skillEngine.setOptions({ defaultModel: defaultModel?.name });
 
@@ -723,7 +684,7 @@
       //   { delay: this.config.get('skill.executionTimeout') },
       // );
 
-      await this._invokeSkill(user, dataWithAbort, res);
+      await this._invokeSkill(user, data, res);
     } catch (err) {
       if (res) {
         writeSSEResponse(res, {
