import {
  Controller,
  Post,
  Body,
  UseGuards,
  Get,
  Param,
  StreamableFile,
  Header,
  Res,
  UseInterceptors,
  UploadedFile,
} from '@nestjs/common';
import path from 'node:path';
import { JwtAuthGuard } from '@/auth/guard/jwt-auth.guard';
import { MiscService } from '@/misc/misc.service';
import {
  User,
  ScrapeWeblinkRequest,
  ScrapeWeblinkResponse,
  UploadRequest,
  UploadResponse,
} from '@refly-packages/openapi-schema';
import { buildSuccessResponse } from '@/utils';
import { LoginedUser } from '@/utils/decorators/user.decorator';
import { Response } from 'express';
import { FileInterceptor } from '@nestjs/platform-express';
import { ParamsError } from '@refly-packages/errors';

@Controller('v1/misc')
export class MiscController {
  constructor(private readonly miscService: MiscService) {}

  @UseGuards(JwtAuthGuard)
  @Post('scrape')
  async scrapeWeblink(@Body() body: ScrapeWeblinkRequest): Promise<ScrapeWeblinkResponse> {
    const result = await this.miscService.scrapeWeblink(body);
    return buildSuccessResponse(result);
  }

  @UseGuards(JwtAuthGuard)
  @Post('upload')
  @UseInterceptors(FileInterceptor('file'))
  async uploadStaticFile(
    @LoginedUser() user: User,
    @UploadedFile() file: Express.Multer.File,
    @Body() body: UploadRequest,
  ): Promise<UploadResponse> {
    if (!file) {
      throw new ParamsError('No file uploaded');
    }
    const result = await this.miscService.uploadFile(user, {
      file,
      entityId: body.entityId,
      entityType: body.entityType,
    });
    return buildSuccessResponse(result);
  }

  @UseGuards(JwtAuthGuard)
<<<<<<< HEAD
  @Post('convert')
  @UseInterceptors(FileInterceptor('file'))
  async convert(
    @UploadedFile() file: Express.Multer.File,
    @Body() body: { from?: string; to?: string },
  ): Promise<{ data: { content: string } }> {
    if (!file) {
      throw new ParamsError('File is required');
    }

    const from = body.from ?? 'html';
    const to = body.to ?? 'markdown';
    const content = file.buffer.toString('utf-8');

    const result = await this.miscService.convert({
      content,
      from,
      to,
    });

    return buildSuccessResponse({ content: result });
  }

=======
>>>>>>> 54cf78f8
  @Get('static/:objectKey')
  @Header('Access-Control-Allow-Origin', '*')
  @Header('Cross-Origin-Resource-Policy', 'cross-origin')
  async serveStatic(
    @LoginedUser() user: User,
    @Param('objectKey') objectKey: string,
    @Res({ passthrough: true }) res: Response,
  ): Promise<StreamableFile> {
    const fileStream = await this.miscService.getInternalFileStream(user, `static/${objectKey}`);
    const filename = path.basename(objectKey);

    res.set({
      'Content-Type': 'application/octet-stream',
      'Content-Disposition': `inline; filename="${filename}"`,
    });

    return fileStream;
  }
}<|MERGE_RESOLUTION|>--- conflicted
+++ resolved
@@ -58,7 +58,6 @@
   }
 
   @UseGuards(JwtAuthGuard)
-<<<<<<< HEAD
   @Post('convert')
   @UseInterceptors(FileInterceptor('file'))
   async convert(
@@ -82,8 +81,6 @@
     return buildSuccessResponse({ content: result });
   }
 
-=======
->>>>>>> 54cf78f8
   @Get('static/:objectKey')
   @Header('Access-Control-Allow-Origin', '*')
   @Header('Cross-Origin-Resource-Policy', 'cross-origin')
