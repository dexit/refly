--- conflicted
+++ resolved
@@ -1,8 +1,4 @@
-<<<<<<< HEAD
-import type { HandlerRequest, HandlerResponse } from '@/types/request';
-=======
 import type { HandlerRequest, HandlerResponse } from '@refly/common-types';
->>>>>>> e46b3104
 
 export const apiRequest = async <TRequest = any, TResponse = any>(
   req: HandlerRequest<TRequest>,
