--- conflicted
+++ resolved
@@ -89,12 +89,8 @@
     "mitt": "~3.0.1",
     "@tiptap/extension-placeholder": "~2.4.0",
     "@tiptap/extension-document": "~2.4.0",
-<<<<<<< HEAD
-    "react-icons": "~5.2.1"
-=======
     "react-icons": "~5.2.1",
     "use-debounce": "^9.0.3"
->>>>>>> e46b3104
   },
   "devDependencies": {
     "@types/react": "^18.2.66",
