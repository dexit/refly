--- conflicted
+++ resolved
@@ -1126,13 +1126,9 @@
       "moreSources": "查看更多 {{count}} 来源",
       "searchPlaceholder": "搜索来源...",
       "openOriginWebsite": "打开来源链接",
-<<<<<<< HEAD
-      "openKnowledgeBaseLink": "打开知识库链接",
+      "openKnowledgeBaseLink": "打开项目链接",
       "webSearchTab": "全网搜索",
       "libraryTab": "知识库搜索"
-=======
-      "openKnowledgeBaseLink": "打开项目链接"
->>>>>>> 4c1ca4a7
     }
   },
   "title": "欢迎 {{name}}，使用 react-i18next 完全类型安全的 React",
