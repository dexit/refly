import { useCallback } from 'react';
import { useParams } from 'react-router-dom';
import { Connection, useReactFlow, XYPosition } from '@xyflow/react';
import Dagre from '@dagrejs/dagre';
import { CanvasNodeType } from '@refly/openapi-schema';
import { applyEdgeChanges, applyNodeChanges, Edge, EdgeChange, NodeChange } from '@xyflow/react';
import { CanvasNode, prepareNodeData } from '@refly-packages/ai-workspace-common/components/canvas/nodes';
import { useCanvasStore, useCanvasStoreShallow } from '@refly-packages/ai-workspace-common/stores/canvas';
import { CanvasNodeData, getNodeDefaultMetadata } from '@refly-packages/ai-workspace-common/components/canvas/nodes';
import { useCanvasContext } from '@refly-packages/ai-workspace-common/context/canvas';
import { EDGE_STYLES } from '../components/canvas/constants';
import { message } from 'antd';
import { useTranslation } from 'react-i18next';
import { genUniqueId } from '@refly-packages/utils/id';
import { useThrottledCallback } from 'use-debounce';

const getLayoutedElements = (nodes: CanvasNode<any>[], edges: Edge[], options: { direction: 'TB' | 'LR' }) => {
  const g = new Dagre.graphlib.Graph().setDefaultEdgeLabel(() => ({}));
  g.setGraph({
    rankdir: options.direction,
    nodesep: 100,
    ranksep: 80,
    marginx: 50,
    marginy: 50,
  });

  edges.forEach((edge) => g.setEdge(edge.source, edge.target));
  nodes.forEach((node) =>
    g.setNode(node.id, {
      ...node,
      width: node.measured?.width ?? 0,
      height: node.measured?.height ?? 0,
    }),
  );

  Dagre.layout(g);

  return {
    nodes: nodes.map((node) => {
      const position = g.node(node.id);
      // We are shifting the dagre node position (anchor=center center) to the top left
      // so it matches the React Flow node anchor point (top left).
      const x = position.x - (node.measured?.width ?? 0) / 2;
      const y = position.y - (node.measured?.height ?? 0) / 2;

      return { ...node, position: { x, y } };
    }),
    edges,
  };
};

const deduplicateNodes = (nodes: CanvasNode<any>[]) => {
  const uniqueNodesMap = new Map();
  nodes.forEach((node) => uniqueNodesMap.set(node.id, node));
  return Array.from(uniqueNodesMap.values());
};

const deduplicateEdges = (edges: Edge[]) => {
  const uniqueEdgesMap = new Map();
  edges.forEach((edge) => uniqueEdgesMap.set(edge.id, edge));
  return Array.from(uniqueEdgesMap.values());
};

export interface CanvasNodeFilter {
  type: CanvasNodeType;
  entityId: string;
}

export const useCanvasControl = (selectedCanvasId?: string) => {
  const { canvasId: contextCanvasId, provider } = useCanvasContext();
  const ydoc = provider.document;

  const { t } = useTranslation();

  const { canvasId: routeCanvasId } = useParams();
  const canvasId = selectedCanvasId ?? contextCanvasId ?? routeCanvasId;

  const { data, setNodes, setEdges, setTitle, setModeRaw } = useCanvasStoreShallow((state) => ({
    data: state.data,
    setNodes: state.setNodes,
    setEdges: state.setEdges,
    setTitle: state.setTitle,
    setModeRaw: state.setMode,
  }));

  const nodes = data[canvasId]?.nodes ?? [];
  const edges = data[canvasId]?.edges ?? [];
  const mode = data[canvasId]?.mode ?? 'hand';

  const syncTitleToYDoc = useCallback(
    (title: string) => {
      ydoc?.transact(() => {
        const yTitle = ydoc?.getText('title');
        yTitle?.delete(0, yTitle?.length ?? 0);
        yTitle?.insert(0, title);
      });
    },
    [ydoc],
  );

  const syncNodesToYDoc = useCallback(
    (nodes: CanvasNode<any>[]) => {
      ydoc?.transact(() => {
        const yNodes = ydoc?.getArray('nodes');
        yNodes?.delete(0, yNodes?.length ?? 0);
        yNodes?.push(nodes);
      });
    },
    [ydoc],
  );
  const throttledSyncNodesToYDoc = useThrottledCallback(syncNodesToYDoc, 300, {
    leading: true,
    trailing: true,
  });

  const syncEdgesToYDoc = useCallback(
    (edges: Edge[]) => {
      ydoc?.transact(() => {
        const yEdges = ydoc?.getArray('edges');
        yEdges?.delete(0, yEdges?.length ?? 0);
        yEdges?.push(edges);
      });
    },
    [ydoc],
  );
  const throttledSyncEdgesToYDoc = useThrottledCallback(syncEdgesToYDoc, 300, {
    leading: true,
    trailing: true,
  });

  const setCanvasTitle = useCallback(
    (title: string) => {
      setTitle(canvasId, title);
      syncTitleToYDoc(title);
    },
    [canvasId, setTitle, syncTitleToYDoc],
  );

  const setSelectedNode = useCallback(
    (node: CanvasNode<any> | null) => {
      const { data } = useCanvasStore.getState();
      const nodes = data[canvasId]?.nodes ?? [];
      const updatedNodes = nodes.map((n) => ({
        ...n,
        selected: n.id === node?.id,
      }));
      setNodes(canvasId, updatedNodes);
    },
    [canvasId, setNodes],
  );

  const addSelectedNode = useCallback(
    (node: CanvasNode<any> | null) => {
      const { data } = useCanvasStore.getState();
      const nodes = data[canvasId]?.nodes ?? [];
      const updatedNodes = nodes.map((n) => ({
        ...n,
        selected: n.id === node?.id ? true : n.selected,
      }));
      setNodes(canvasId, updatedNodes);
    },
    [canvasId, setNodes],
  );

  const setSelectedNodeByEntity = useCallback(
    (filter: CanvasNodeFilter) => {
      const { type, entityId } = filter;
      const { data } = useCanvasStore.getState();
      const nodes = data[canvasId]?.nodes ?? [];
      const node = nodes.find((node) => node.type === type && node.data?.entityId === entityId);
      if (node) {
        setSelectedNode(node);
      }
    },
    [canvasId, setSelectedNode],
  );

  const addSelectedNodeByEntity = useCallback(
    (filter: CanvasNodeFilter) => {
      const { type, entityId } = filter;
      const { data } = useCanvasStore.getState();
      const nodes = data[canvasId]?.nodes ?? [];
      const node = nodes.find((node) => node.type === type && node.data?.entityId === entityId);
      if (node) {
        addSelectedNode(node);
      }
    },
    [canvasId, addSelectedNode],
  );

  const setSelectedNodes = useCallback(
    (selectedNodes: CanvasNode<any>[]) => {
      const { data } = useCanvasStore.getState();
      const nodes = data[canvasId]?.nodes ?? [];
      const updatedNodes = nodes.map((n) => ({
        ...n,
        selected: selectedNodes.some((node) => node.id === n.id),
      }));
      setNodes(canvasId, updatedNodes);
    },
    [canvasId, setNodes],
  );

  const deselectNode = useCallback(
    (node: CanvasNode) => {
      const { data } = useCanvasStore.getState();
      const nodes = data[canvasId]?.nodes ?? [];
      const updatedNodes = nodes.map((n) => ({
        ...n,
        selected: n.id === node.id ? false : n.selected,
      }));
      setNodes(canvasId, updatedNodes);
    },
    [canvasId, setNodes],
  );

  const deselectNodeByEntity = useCallback(
    (filter: CanvasNodeFilter) => {
      console.log('deselectNodeByEntity');
      const { type, entityId } = filter;
      const { data } = useCanvasStore.getState();
      const nodes = data[canvasId]?.nodes ?? [];
      const node = nodes.find((n) => n.type === type && n.data?.entityId === entityId);
      if (node) {
        deselectNode(node);
      }
    },
    [canvasId, deselectNode],
  );

  const setNodeData = useCallback(
    <T = any>(nodeId: string, nodeData: Partial<CanvasNodeData<T>>) => {
      const { data } = useCanvasStore.getState();
      const nodes = data[canvasId]?.nodes ?? [];
      const updatedNodes = nodes.map((n) => ({
        ...n,
        data: n.id === nodeId ? { ...n.data, ...nodeData } : n.data,
      }));
      setNodes(canvasId, updatedNodes);
    },
    [canvasId, setNodes],
  );

  const setNodeDataByEntity = useCallback(
    <T = any>(filter: CanvasNodeFilter, nodeData: Partial<CanvasNodeData<T>>) => {
      const { data } = useCanvasStore.getState();
      const nodes = data[canvasId]?.nodes ?? [];
      const node = nodes.find((n) => n.type === filter.type && n.data?.entityId === filter.entityId);
      if (node) {
        setNodeData(node.id, {
          ...node.data,
          ...nodeData,
          metadata: {
            ...node.data?.metadata,
            ...nodeData?.metadata,
          },
        });
      }
    },
    [canvasId, setNodeData],
  );

  const { fitView, getNode, setCenter } = useReactFlow();

  const onLayout = useCallback(
    (direction: 'TB' | 'LR') => {
      const { data } = useCanvasStore.getState();
      const nodes = data[canvasId]?.nodes ?? [];
      const edges = data[canvasId]?.edges ?? [];
      const layouted = getLayoutedElements(nodes, edges, { direction });

      setNodes(canvasId, layouted.nodes);
      setEdges(canvasId, layouted.edges);
      syncNodesToYDoc(layouted.nodes);
      syncEdgesToYDoc(layouted.edges);

      window.requestAnimationFrame(() => {
        fitView({
          padding: 0.2,
          duration: 200,
          maxZoom: 1,
        });
      });
    },
    [canvasId, fitView],
  );

  const onNodesChange = useCallback(
    (changes: NodeChange<CanvasNode<any>>[]) => {
      const { data } = useCanvasStore.getState();
      const nodes = data[canvasId]?.nodes ?? [];
      const updatedNodes = applyNodeChanges(changes, nodes);

      setNodes(canvasId, updatedNodes);
      throttledSyncNodesToYDoc(updatedNodes);
    },
<<<<<<< HEAD
    [canvasId],
=======
    [canvasId, setNodes, throttledSyncNodesToYDoc],
>>>>>>> 4b46a46f
  );

  const onEdgesChange = useCallback(
    (changes: EdgeChange<Edge>[]) => {
      const { data } = useCanvasStore.getState();
      const edges = data[canvasId]?.edges ?? [];
      const updatedEdges = applyEdgeChanges(changes, edges);
      setEdges(canvasId, updatedEdges);
      throttledSyncEdgesToYDoc(updatedEdges);
    },
    [canvasId, setEdges, throttledSyncEdgesToYDoc],
  );

  const onConnect = useCallback(
    (params: Connection) => {
      if (!params?.source || !params?.target) {
        console.warn('Invalid connection parameters');
        return;
      }

      const newEdge = {
        ...params,
        id: `edge-${genUniqueId()}`,
        animated: false,
        style: EDGE_STYLES.default,
      };

      const { data } = useCanvasStore.getState();
      const edges = data[canvasId]?.edges ?? [];
      const updatedEdges = [...edges, newEdge];
      setEdges(canvasId, updatedEdges);
      syncEdgesToYDoc(updatedEdges);
    },
    [canvasId, setEdges, syncEdgesToYDoc],
  );

  const setNodeCenter = useCallback(
    (nodeId: string) => {
      // Center view on new node after it's rendered
      requestAnimationFrame(() => {
        const renderedNode = getNode(nodeId);
        if (renderedNode) {
          setCenter(renderedNode.position.x, renderedNode.position.y, {
            duration: 500,
            zoom: 1,
          });
        }
      });
    },
    [setCenter],
  );

  const addNode = useCallback(
    (
      node: { type: CanvasNodeType; data: CanvasNodeData<any>; position?: XYPosition },
      connectTo?: CanvasNodeFilter[],
    ) => {
      const { data } = useCanvasStore.getState();
      const nodes = data[canvasId]?.nodes ?? [];
      const edges = data[canvasId]?.edges ?? [];

      if (!node?.type || !node?.data) {
        console.warn('Invalid node data provided');
        return;
      }

      let needSetCenter = false;

      // Check for existing node
      const existingNode = nodes.find((n) => n.type === node.type && n.data?.entityId === node.data?.entityId);
      if (existingNode) {
        message.warning(t('canvas.action.nodeAlreadyExists', { type: t(`common.${node.type}`) }));
        setSelectedNode(existingNode);
        return;
      }

      // Find source nodes
      const sourceNodes = connectTo
        ?.map((filter) => nodes.find((n) => n.type === filter.type && n.data?.entityId === filter.entityId))
        .filter(Boolean);

      // Calculate new node position
      let newPosition: XYPosition;

      if (sourceNodes?.length) {
        // Get all existing target nodes that are connected to any of the source nodes
        const existingTargetNodeIds = new Set(
          edges.filter((edge) => sourceNodes.some((source) => source.id === edge.source)).map((edge) => edge.target),
        );

        const existingTargetNodes = nodes.filter((n) => existingTargetNodeIds.has(n.id));

        if (existingTargetNodes.length) {
          // Position based on existing target nodes
          const minTargetX = Math.min(...existingTargetNodes.map((n) => n.position.x));
          const maxTargetY = Math.max(...existingTargetNodes.map((n) => n.position.y + (n.measured?.height ?? 100)));

          newPosition = {
            x: minTargetX,
            y: maxTargetY + 40,
          };
        } else {
          // First connection - position based on source nodes
          const avgSourceX = sourceNodes.reduce((sum, n) => sum + n.position.x, 0) / sourceNodes.length;
          const maxSourceY = Math.max(...sourceNodes.map((n) => n.position.y + (n.measured?.height ?? 100)));

          newPosition = {
            x: avgSourceX + 200, // Offset to the right of source nodes
            y: maxSourceY + 40,
          };
        }
      } else {
        // Default position if no source nodes
        newPosition = {
          x: Math.max(...nodes.map((n) => n.position.x), 0) + 200,
          y: Math.max(...nodes.map((n) => n.position.y), 0),
        };
        needSetCenter = true;
      }

      const enrichedData = {
        createdAt: new Date().toISOString(),
        ...node.data,
        metadata: {
          ...getNodeDefaultMetadata(node.type),
          ...node?.data?.metadata,
        },
      };

      const newNode = prepareNodeData({
        type: node.type,
        data: enrichedData,
        position: newPosition,
        selected: true,
      });
      const updatedNodes = deduplicateNodes([...nodes, newNode]);

      setNodes(canvasId, updatedNodes);
      syncNodesToYDoc(updatedNodes);

      if (connectTo?.length > 0) {
        const newEdges: Edge[] =
          sourceNodes?.map((sourceNode) => ({
            id: `edge-${genUniqueId()}`,
            source: sourceNode.id,
            target: newNode.id,
            style: EDGE_STYLES.default,
            type: 'default',
          })) ?? [];

        if (newEdges.length > 0) {
          const updatedEdges = deduplicateEdges([...edges, ...newEdges]);
          setEdges(canvasId, updatedEdges);
          syncEdgesToYDoc(updatedEdges);
        }
      }

      if (needSetCenter) {
        setNodeCenter(newNode.id);
      }
    },
    [canvasId, setSelectedNode],
  );

  const setMode = useCallback(
    (mode: 'hand' | 'pointer') => {
      setModeRaw(canvasId, mode);
    },
    [canvasId, setModeRaw],
  );

  return {
    nodes,
    edges,
    setSelectedNode,
    setSelectedNodeByEntity,
    deselectNode,
    deselectNodeByEntity,
    setNodeData,
    setNodeDataByEntity,
    onNodesChange,
    onEdgesChange,
    onConnect,
    onLayout,
    addNode,
    mode,
    setMode,
    setCanvasTitle,
    setSelectedNodes,
    addSelectedNode,
    addSelectedNodeByEntity,
  };
};<|MERGE_RESOLUTION|>--- conflicted
+++ resolved
@@ -294,11 +294,7 @@
       setNodes(canvasId, updatedNodes);
       throttledSyncNodesToYDoc(updatedNodes);
     },
-<<<<<<< HEAD
     [canvasId],
-=======
-    [canvasId, setNodes, throttledSyncNodesToYDoc],
->>>>>>> 4b46a46f
   );
 
   const onEdgesChange = useCallback(
