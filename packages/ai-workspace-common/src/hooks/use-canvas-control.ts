import { useCallback } from 'react';
import { useParams } from 'react-router-dom';
import { Connection, useReactFlow, XYPosition } from '@xyflow/react';
import Dagre from '@dagrejs/dagre';
import { CanvasNodeType } from '@refly/openapi-schema';
import { applyEdgeChanges, applyNodeChanges, Edge, EdgeChange, NodeChange } from '@xyflow/react';
import { CanvasNode, prepareNodeData } from '@refly-packages/ai-workspace-common/components/canvas/nodes';
import { useCanvasStore, useCanvasStoreShallow } from '@refly-packages/ai-workspace-common/stores/canvas';
import { CanvasNodeData, getNodeDefaultMetadata } from '@refly-packages/ai-workspace-common/components/canvas/nodes';
import { useCanvasContext } from '@refly-packages/ai-workspace-common/context/canvas';
import { EDGE_STYLES } from '../components/canvas/constants';
import { message } from 'antd';
import { useTranslation } from 'react-i18next';
import { genUniqueId } from '@refly-packages/utils/id';
import { useThrottledCallback } from 'use-debounce';

const getLayoutedElements = (nodes: CanvasNode<any>[], edges: Edge[], options: { direction: 'TB' | 'LR' }) => {
  const g = new Dagre.graphlib.Graph().setDefaultEdgeLabel(() => ({}));
  g.setGraph({
    rankdir: options.direction,
    nodesep: 100,
    ranksep: 80,
    marginx: 50,
    marginy: 50,
  });

  edges.forEach((edge) => g.setEdge(edge.source, edge.target));
  nodes.forEach((node) =>
    g.setNode(node.id, {
      ...node,
      width: node.measured?.width ?? 0,
      height: node.measured?.height ?? 0,
    }),
  );

  Dagre.layout(g);

  return {
    nodes: nodes.map((node) => {
      const position = g.node(node.id);
      // We are shifting the dagre node position (anchor=center center) to the top left
      // so it matches the React Flow node anchor point (top left).
      const x = position.x - (node.measured?.width ?? 0) / 2;
      const y = position.y - (node.measured?.height ?? 0) / 2;

      return { ...node, position: { x, y } };
    }),
    edges,
  };
};

const deduplicateNodes = (nodes: CanvasNode<any>[]) => {
  const uniqueNodesMap = new Map();
  nodes.forEach((node) => uniqueNodesMap.set(node.id, node));
  return Array.from(uniqueNodesMap.values());
};

const deduplicateEdges = (edges: Edge[]) => {
  const uniqueEdgesMap = new Map();
  edges.forEach((edge) => uniqueEdgesMap.set(edge.id, edge));
  return Array.from(uniqueEdgesMap.values());
};

export interface CanvasNodeFilter {
  type: CanvasNodeType;
  entityId: string;
}

export const useCanvasControl = (selectedCanvasId?: string) => {
  const { canvasId: contextCanvasId, provider } = useCanvasContext();
  const ydoc = provider.document;

  const { t } = useTranslation();

  const { canvasId: routeCanvasId } = useParams();
  const canvasId = selectedCanvasId ?? contextCanvasId ?? routeCanvasId;

  const { data, setNodes, setEdges, setTitle, setModeRaw, addPinnedNode } = useCanvasStoreShallow((state) => ({
    data: state.data,
    setNodes: state.setNodes,
    setEdges: state.setEdges,
    setTitle: state.setTitle,
    setModeRaw: state.setMode,
    addPinnedNode: state.addPinnedNode,
  }));

  const nodes = data[canvasId]?.nodes ?? [];
  const edges = data[canvasId]?.edges ?? [];
  const mode = data[canvasId]?.mode ?? 'hand';

  const syncTitleToYDoc = useCallback(
    (title: string) => {
      ydoc?.transact(() => {
        const yTitle = ydoc?.getText('title');
        yTitle?.delete(0, yTitle?.length ?? 0);
        yTitle?.insert(0, title);
      });
    },
    [ydoc],
  );

  const syncNodesToYDoc = useCallback(
    (nodes: CanvasNode<any>[]) => {
      ydoc?.transact(() => {
        const yNodes = ydoc?.getArray('nodes');
        yNodes?.delete(0, yNodes?.length ?? 0);
        yNodes?.push(nodes);
      });
    },
    [ydoc],
  );
  const throttledSyncNodesToYDoc = useThrottledCallback(syncNodesToYDoc, 300, {
    leading: true,
    trailing: true,
  });

  const syncEdgesToYDoc = useCallback(
    (edges: Edge[]) => {
      ydoc?.transact(() => {
        const yEdges = ydoc?.getArray('edges');
        yEdges?.delete(0, yEdges?.length ?? 0);
        yEdges?.push(edges);
      });
    },
    [ydoc],
  );
  const throttledSyncEdgesToYDoc = useThrottledCallback(syncEdgesToYDoc, 300, {
    leading: true,
    trailing: true,
  });

  const setCanvasTitle = useCallback(
    (title: string) => {
      setTitle(canvasId, title);
      syncTitleToYDoc(title);
    },
    [canvasId, setTitle, syncTitleToYDoc],
  );

  const setSelectedNode = useCallback(
    (node: CanvasNode<any> | null) => {
      const { data } = useCanvasStore.getState();
      const nodes = data[canvasId]?.nodes ?? [];
      const updatedNodes = nodes.map((n) => ({
        ...n,
        selected: n.id === node?.id,
      }));
      setNodes(canvasId, updatedNodes);
    },
    [canvasId, setNodes],
  );

  const addSelectedNode = useCallback(
    (node: CanvasNode<any> | null) => {
      const { data } = useCanvasStore.getState();
      const nodes = data[canvasId]?.nodes ?? [];
      const updatedNodes = nodes.map((n) => ({
        ...n,
        selected: n.id === node?.id ? true : n.selected,
      }));
      setNodes(canvasId, updatedNodes);
    },
    [canvasId, setNodes],
  );

  const setSelectedNodeByEntity = useCallback(
    (filter: CanvasNodeFilter) => {
      const { type, entityId } = filter;
      const { data } = useCanvasStore.getState();
      const nodes = data[canvasId]?.nodes ?? [];
      const node = nodes.find((node) => node.type === type && node.data?.entityId === entityId);
      if (node) {
        setSelectedNode(node);
      }
    },
    [canvasId, setSelectedNode],
  );

  const addSelectedNodeByEntity = useCallback(
    (filter: CanvasNodeFilter) => {
      const { type, entityId } = filter;
      const { data } = useCanvasStore.getState();
      const nodes = data[canvasId]?.nodes ?? [];
      const node = nodes.find((node) => node.type === type && node.data?.entityId === entityId);
      if (node) {
        addSelectedNode(node);
      }
    },
    [canvasId, addSelectedNode],
  );

  const setSelectedNodes = useCallback(
    (selectedNodes: CanvasNode<any>[]) => {
      const { data } = useCanvasStore.getState();
      const nodes = data[canvasId]?.nodes ?? [];
      const updatedNodes = nodes.map((n) => ({
        ...n,
        selected: selectedNodes.some((node) => node.id === n.id),
      }));
      setNodes(canvasId, updatedNodes);
    },
    [canvasId, setNodes],
  );

  const deselectNode = useCallback(
    (node: CanvasNode) => {
      const { data } = useCanvasStore.getState();
      const nodes = data[canvasId]?.nodes ?? [];
      const updatedNodes = nodes.map((n) => ({
        ...n,
        selected: n.id === node.id ? false : n.selected,
      }));
      setNodes(canvasId, updatedNodes);
    },
    [canvasId, setNodes],
  );

  const deselectNodeByEntity = useCallback(
    (filter: CanvasNodeFilter) => {
      console.log('deselectNodeByEntity');
      const { type, entityId } = filter;
      const { data } = useCanvasStore.getState();
      const nodes = data[canvasId]?.nodes ?? [];
      const node = nodes.find((n) => n.type === type && n.data?.entityId === entityId);
      if (node) {
        deselectNode(node);
      }
    },
    [canvasId, deselectNode],
  );

  const setNodeData = useCallback(
    <T = any>(nodeId: string, nodeData: Partial<CanvasNodeData<T>>) => {
      const { data } = useCanvasStore.getState();
      const nodes = data[canvasId]?.nodes ?? [];
      const updatedNodes = nodes.map((n) => ({
        ...n,
        data: n.id === nodeId ? { ...n.data, ...nodeData } : n.data,
      }));
      setNodes(canvasId, updatedNodes);
    },
    [canvasId, setNodes],
  );

  const setNodeDataByEntity = useCallback(
    <T = any>(filter: CanvasNodeFilter, nodeData: Partial<CanvasNodeData<T>>) => {
      const { data } = useCanvasStore.getState();
      const nodes = data[canvasId]?.nodes ?? [];
      const node = nodes.find((n) => n.type === filter.type && n.data?.entityId === filter.entityId);
      if (node) {
        setNodeData(node.id, {
          ...node.data,
          ...nodeData,
          metadata: {
            ...node.data?.metadata,
            ...nodeData?.metadata,
          },
        });
      }
    },
    [canvasId, setNodeData],
  );

  const { fitView, getNode, setCenter } = useReactFlow();

  const onLayout = useCallback(
    (direction: 'TB' | 'LR') => {
      const { data } = useCanvasStore.getState();
      const nodes = data[canvasId]?.nodes ?? [];
      const edges = data[canvasId]?.edges ?? [];
      const layouted = getLayoutedElements(nodes, edges, { direction });

      setNodes(canvasId, layouted.nodes);
      setEdges(canvasId, layouted.edges);
      syncNodesToYDoc(layouted.nodes);
      syncEdgesToYDoc(layouted.edges);

      window.requestAnimationFrame(() => {
        fitView({
          padding: 0.2,
          duration: 200,
          maxZoom: 1,
        });
      });
    },
    [canvasId, fitView],
  );

  const onNodesChange = useCallback(
    (changes: NodeChange<CanvasNode<any>>[]) => {
      const { data } = useCanvasStore.getState();
      const nodes = data[canvasId]?.nodes ?? [];
      const updatedNodes = applyNodeChanges(changes, nodes);
      setNodes(canvasId, updatedNodes);
      throttledSyncNodesToYDoc(updatedNodes);
    },
    [canvasId, setNodes, throttledSyncNodesToYDoc],
  );

  const onEdgesChange = useCallback(
    (changes: EdgeChange<Edge>[]) => {
      const { data } = useCanvasStore.getState();
      const edges = data[canvasId]?.edges ?? [];
      const updatedEdges = applyEdgeChanges(changes, edges);
      setEdges(canvasId, updatedEdges);
      throttledSyncEdgesToYDoc(updatedEdges);
    },
    [canvasId, setEdges, throttledSyncEdgesToYDoc],
  );

  const onConnect = useCallback(
    (params: Connection) => {
      if (!params?.source || !params?.target) {
        console.warn('Invalid connection parameters');
        return;
      }

      const newEdge = {
        ...params,
        id: `edge-${genUniqueId()}`,
        animated: false,
        style: EDGE_STYLES.default,
      };

      const { data } = useCanvasStore.getState();
      const edges = data[canvasId]?.edges ?? [];
      const updatedEdges = [...edges, newEdge];
      setEdges(canvasId, updatedEdges);
      syncEdgesToYDoc(updatedEdges);
    },
    [canvasId, setEdges, syncEdgesToYDoc],
  );

  const setNodeCenter = useCallback(
    (nodeId: string) => {
      // Center view on new node after it's rendered
      requestAnimationFrame(() => {
        const renderedNode = getNode(nodeId);
        if (renderedNode) {
          setCenter(renderedNode.position.x, renderedNode.position.y, {
            duration: 500,
            zoom: 1,
          });
        }
      });
    },
    [setCenter],
  );

  const addNode = useCallback(
    (
      node: { type: CanvasNodeType; data: CanvasNodeData<any>; position?: XYPosition },
      connectTo?: CanvasNodeFilter[],
    ) => {
      const { data } = useCanvasStore.getState();
      const nodes = data[canvasId]?.nodes ?? [];
      const edges = data[canvasId]?.edges ?? [];

      if (!node?.type || !node?.data) {
        console.warn('Invalid node data provided');
        return;
      }

      let needSetCenter = false;

      // Check for existing node
      const existingNode = nodes.find((n) => n.type === node.type && n.data?.entityId === node.data?.entityId);
      if (existingNode) {
        message.warning(t('canvas.action.nodeAlreadyExists', { type: t(`common.${node.type}`) }));
        setSelectedNode(existingNode);
        return;
      }

      // Find source nodes
      const sourceNodes = connectTo
        ?.map((filter) => nodes.find((n) => n.type === filter.type && n.data?.entityId === filter.entityId))
        .filter(Boolean);

      // Calculate new node position
      let newPosition: XYPosition;

      if (sourceNodes?.length) {
        // Get all existing target nodes that are connected to any of the source nodes
        const existingTargetNodeIds = new Set(
          edges.filter((edge) => sourceNodes.some((source) => source.id === edge.source)).map((edge) => edge.target),
        );

        const existingTargetNodes = nodes.filter((n) => existingTargetNodeIds.has(n.id));

        if (existingTargetNodes.length) {
          // Position based on existing target nodes
          const minTargetX = Math.min(...existingTargetNodes.map((n) => n.position.x));
          const maxTargetY = Math.max(...existingTargetNodes.map((n) => n.position.y + (n.measured?.height ?? 100)));

          newPosition = {
            x: minTargetX,
            y: maxTargetY + 40,
          };
        } else {
          // First connection - position based on source nodes
          const avgSourceX = sourceNodes.reduce((sum, n) => sum + n.position.x, 0) / sourceNodes.length;
          const maxSourceY = Math.max(...sourceNodes.map((n) => n.position.y + (n.measured?.height ?? 100)));

          newPosition = {
            x: avgSourceX + 200, // Offset to the right of source nodes
            y: maxSourceY + 40,
          };
        }
      } else {
        // Default position if no source nodes
        newPosition = {
          x: Math.max(...nodes.map((n) => n.position.x), 0) + 200,
          y: Math.max(...nodes.map((n) => n.position.y), 0),
        };
        needSetCenter = true;
      }

      const enrichedData = {
        createdAt: new Date().toISOString(),
        ...node.data,
        metadata: {
          ...getNodeDefaultMetadata(node.type),
          ...node?.data?.metadata,
        },
      };

      const newNode = prepareNodeData({
        type: node.type,
        data: enrichedData,
        position: newPosition,
        selected: true,
      });
      const updatedNodes = deduplicateNodes([...nodes, newNode]);

      setNodes(canvasId, updatedNodes);
      syncNodesToYDoc(updatedNodes);

      if (connectTo?.length > 0) {
        const newEdges: Edge[] =
          sourceNodes?.map((sourceNode) => ({
            id: `edge-${genUniqueId()}`,
            source: sourceNode.id,
            target: newNode.id,
            style: EDGE_STYLES.default,
            type: 'default',
          })) ?? [];

        if (newEdges.length > 0) {
          const updatedEdges = deduplicateEdges([...edges, ...newEdges]);
          setEdges(canvasId, updatedEdges);
          syncEdgesToYDoc(updatedEdges);
        }
      }

      if (needSetCenter) {
        setNodeCenter(newNode.id);
      }

      if (newNode.type === 'document' || newNode.type === 'resource') {
        addPinnedNode(canvasId, newNode);
      }
    },
<<<<<<< HEAD
    [canvasId, ydoc, setSelectedNode, addPinnedNode],
=======
    [canvasId, setSelectedNode],
>>>>>>> 4b46a46f
  );

  const setMode = useCallback(
    (mode: 'hand' | 'pointer') => {
      setModeRaw(canvasId, mode);
    },
    [canvasId, setModeRaw],
  );

  return {
    nodes,
    edges,
    setSelectedNode,
    setSelectedNodeByEntity,
    deselectNode,
    deselectNodeByEntity,
    setNodeData,
    setNodeDataByEntity,
    onNodesChange,
    onEdgesChange,
    onConnect,
    onLayout,
    addNode,
    mode,
    setMode,
    setCanvasTitle,
    setSelectedNodes,
    addSelectedNode,
    addSelectedNodeByEntity,
  };
};<|MERGE_RESOLUTION|>--- conflicted
+++ resolved
@@ -460,11 +460,7 @@
         addPinnedNode(canvasId, newNode);
       }
     },
-<<<<<<< HEAD
-    [canvasId, ydoc, setSelectedNode, addPinnedNode],
-=======
-    [canvasId, setSelectedNode],
->>>>>>> 4b46a46f
+    [canvasId, setSelectedNode, addPinnedNode],
   );
 
   const setMode = useCallback(
