--- conflicted
+++ resolved
@@ -99,11 +99,7 @@
   enableMultiSelect: boolean; // 支持多选
   currentSelectedMarks: Mark[]; // 作为唯一的 context items 来源
   filterIdsOfCurrentSelectedMarks: string[]; // 作为 context items 的过滤
-<<<<<<< HEAD
-  filterErrorInfo: { [key: string]: { limit: number; currentCount: number } }; // 作为 context items 的过滤错误信息
-=======
   filterErrorInfo: { [key: string]: { limit: number; currentCount: number; required?: boolean } }; // 作为 context items 的过滤错误信息
->>>>>>> 878766c6
 
   // context card
   showContextCard: boolean;
@@ -133,13 +129,9 @@
   updateFilterIdsOfCurrentSelectedMarks: (ids: string[]) => void;
   resetSelectedTextCardState: () => void;
   setSelectedTextCardDomain: (domain: SelectedTextDomain[]) => void;
-<<<<<<< HEAD
-  updateFilterErrorInfo: (errorInfo: { [key: string]: { limit: number; currentCount: number } }) => void;
-=======
   updateFilterErrorInfo: (errorInfo: {
     [key: string]: { limit: number; currentCount: number; required?: boolean };
   }) => void;
->>>>>>> 878766c6
 
   // context card
   setShowContextCard: (showcontextCard: boolean) => void;
@@ -166,11 +158,7 @@
   enableMultiSelect: true, // default enable multi select, later to see if we need to enable multiSelect ability
   currentSelectedMarks: [] as Mark[],
   filterIdsOfCurrentSelectedMarks: [] as string[],
-<<<<<<< HEAD
-  filterErrorInfo: {} as { [key: string]: { limit: number; currentCount: number } },
-=======
   filterErrorInfo: {} as { [key: string]: { limit: number; currentCount: number; required?: boolean } },
->>>>>>> 878766c6
 };
 
 export const defaultCurrentContext = {
@@ -236,14 +224,9 @@
     updateCurrentSelectedMarks: (marks: Mark[]) => set((state) => ({ ...state, currentSelectedMarks: marks })),
     updateFilterIdsOfCurrentSelectedMarks: (ids: string[]) =>
       set((state) => ({ ...state, filterIdsOfCurrentSelectedMarks: ids })),
-<<<<<<< HEAD
-    updateFilterErrorInfo: (errorInfo: { [key: string]: { limit: number; currentCount: number } }) =>
-      set((state) => ({ ...state, filterErrorInfo: errorInfo })),
-=======
     updateFilterErrorInfo: (errorInfo: {
       [key: string]: { limit: number; currentCount: number; required?: boolean };
     }) => set((state) => ({ ...state, filterErrorInfo: errorInfo })),
->>>>>>> 878766c6
 
     addMark: (mark: Mark) =>
       set((state) => ({ ...state, currentSelectedMarks: [...state.currentSelectedMarks, mark] })),
