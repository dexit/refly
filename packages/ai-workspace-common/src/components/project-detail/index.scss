.project-detail-container {
  height: 100%;
  position: relative;

<<<<<<< HEAD
  .workspace-panel-container {
    // 修改 transition 属性，确保包含 width 和 transform
    transition: all 0.3s cubic-bezier(0.34, 1.56, 0.64, 1);
    will-change: width, transform; // 添加 will-change 提高性能

    .workspace-left-assist-panel,
    .workspace-content-panel {
      transition: all 0.3s cubic-bezier(0.34, 1.56, 0.64, 1);
      will-change: width, transform;
    }
  }

=======
  // 外层 Splitter 样式
  .project-detail-outer-splitter {
    background-color: #f3f3ee;

    // 只处理第一层的分割条样式
    > .ant-splitter-bar .ant-splitter-bar-dragger {
      width: 8px;
      background-color: #f3f3ee;

      &:hover:before {
        background-color: rgba(0, 0, 0, 0.04) !important;
      }
    }

    // 只处理第一层的分割条before伪元素
    > .ant-splitter-bar .ant-splitter-bar-dragger:before {
      background-color: transparent !important;
    }

    // 只处理第一层的面板
    > .ant-splitter-panel {
      background-color: #f3f3ee;

      // 每个面板的内容容器背景色
      > .project-detail-directory-container,
      > .project-detail-content-container,
      > .project-detail-copilot-panel {
        background-color: #fcfcf9;
        border-radius: 12px;
      }
    }
  }

  // 内层 Splitter 样式（如果有的话）
  .project-detail-inner-splitter {
    background-color: #f3f3ee;

    .ant-splitter-panel {
      background-color: #fcfcf9;
    }

    .ant-splitter-bar-dragger {
      width: 8px;
      background-color: transparent;
    }

    > .ant-splitter-bar .ant-splitter-bar-dragger {
      background-color: transparent !important;

      &:hover:before {
        background-color: rgba(0, 0, 0, 0.04) !important;
      }
    }

    & .ant-splitter-bar-dragger:before {
      background-color: transparent !important;

      &:hover:before {
        background-color: rgba(0, 0, 0, 0.04) !important;
      }
    }
  }

  // ... 其他原有样式保持不变

>>>>>>> 6d991c33
  .arco-drawer-content {
    padding: 0;
  }

  .kb-list-modal {
    .project-list {
      padding: 0 16px;
    }
  }

  .project-detail-tab-container {
    &.arco-tabs-card > .arco-tabs-content,
    &.arco-tabs-card-gutter > .arco-tabs-content {
      border: none;
      padding-top: 0;
    }

    .project-detail-header {
      .project-detail-navigation-bar {
        .nav-btn {
          color: rgba(0, 0, 0, 0.5);
          font-size: 12px;
          height: 32px;

          &:hover {
            background-color: #f1f1f0;
          }

          &:not(:first-child) {
            margin-left: 8px;
          }
        }
      }

      .project-detail-nav-switcher {
        width: calc(100% - 105px);
        margin-left: 0;

        .arco-tabs-header-nav {
          width: 100%;
        }
      }

      .arco-tabs-header {
        transform: translateY(4px);
      }

      .arco-tabs-header-title {
        border: none;
        border-radius: 8px;
        background-color: transparent;
        position: relative;
        margin-left: 2px;
        margin-right: 2px;

        .arco-tabs-header-title-text {
          max-width: 200px;
          overflow: hidden; /* 隐藏溢出内容 */
          white-space: nowrap; /* 禁止换行 */
          text-overflow: ellipsis; /* 超出内容显示省略号 */
        }

        &:not(:first-child):before {
          content: '';
          clear: both;
          position: absolute;
          left: 0;
          width: 2px;
          height: 40%;
          background-color: rgba(0, 0, 0, 0.1);
          display: block;
        }

        &:hover {
          background-color: #f1f1f0;

          &::before {
            background-color: transparent;
          }

          & + .arco-tabs-header-title {
            &::before {
              background-color: transparent;
            }
          }
        }

        .arco-tabs-header-title-text {
          font-size: 12px;
        }
      }

      .arco-tabs-header-nav::before {
        background-color: transparent;
        height: 0;
      }

      .arco-tabs-header-wrapper {
        &::before,
        &::after {
          border: none;
        }
      }

      .arco-tabs-header-title-active {
        position: relative;
        background-color: #f3f3ee;
        border-top-left-radius: 0;
        border-top-right-radius: 0;

        &:hover {
          .arco-icon-hover::before {
            background-color: #c9cdd4;
          }
        }

        &::before {
          content: '';
          clear: both;
          position: absolute;
          top: 0;
          left: 0;
          right: 0;
          width: 100% !important;
          height: 2px !important;
          background-color: #00968f !important;
          display: block;
        }

        & + .arco-tabs-header-title {
          &::before {
            background-color: transparent;
          }
        }
      }
    }
  }

  .project-detail-resource-panel {
    overflow: auto !important;
  }

  .project-detail-header {
    height: 40px;
    width: 100%;
    border-bottom: 1px solid rgba(0, 0, 0, 0.08);
    display: flex;
    flex-direction: row;
    align-items: center;
    padding: 0 4px;
    position: relative;

    .project-detail-navigation-bar {
      // position: absolute;
      display: flex;
      flex-direction: row;
      position: relative;
      align-items: center;
      // padding-right: 16px;

      // &::after {
      //   content: '';
      //   clear: both;
      //   position: absolute;
      //   right: 0;
      //   width: 2px;
      //   height: 40%;
      //   background-color: rgba(0, 0, 0, 0.1);
      //   display: block;
      // }

      .assist-action-item {
        color: rgba(0, 0, 0, 0.5);
        font-size: 12px;

        &:hover,
        &.active {
          cursor: pointer;
          background-color: #f1f1f0;
          color: #00968f;
        }
      }

      button.assist-action-item {
        height: 24px;
        padding: 0 4px;
        border-radius: 8px;

        &:hover,
        &.active {
          cursor: pointer;
          background-color: #f1f1f0;
          color: #00968f;
        }
      }

      .conv-meta {
        display: flex;
        flex-direction: row;
        align-items: center;

        .conv-title {
          font-size: 12px;
          color: rgba(0, 0, 0, 0.6);
          margin-left: 4px;
        }
      }
    }

    .project-detail-nav-switcher {
      margin: 0 auto;
      width: 100%;
      display: flex;
      flex-direction: row;
      transform: translateY(1px);

      .arco-tabs-header-title button.chat-input-assist-action-item {
        height: 24px;
        padding: 0 8px;
        border-radius: 8px;
        color: rgba(0, 0, 0, 0.5);
        font-size: 12px;
        display: flex;
        flex-direction: row;
        align-items: center;

        p {
          margin: 0 8px;
          max-width: 200px;
          overflow: hidden;
          white-space: nowrap;
          text-overflow: ellipsis;
        }

        &:hover {
          cursor: pointer;
          background-color: #f1f1f0;
        }
      }
    }
  }

  .project-detail-panel-container {
    height: calc(100% - 40px);
  }

  .project-detail-panel-resize {
    width: 1px;
    background-color: rgba(0, 0, 0, 0.08);
    position: relative;

    .toggle-left-panel-btn {
      position: absolute;
      width: 30px;
      height: 30px;
      box-sizing: border-box;
      display: flex;
      align-items: center;
      justify-content: center;
      left: -15px;
      top: 50%;
      transform: translateY(-50%);
      z-index: 10;
      border-radius: 50%;
      border: 1px solid rgba(0, 0, 0, 0.08);
      background: #ffffff;
      cursor: pointer;

      &:hover {
        background-color: #f0f0f0;
      }
    }

    &:hover {
      background-color: #00968f;
    }
  }
}<|MERGE_RESOLUTION|>--- conflicted
+++ resolved
@@ -2,7 +2,6 @@
   height: 100%;
   position: relative;
 
-<<<<<<< HEAD
   .workspace-panel-container {
     // 修改 transition 属性，确保包含 width 和 transform
     transition: all 0.3s cubic-bezier(0.34, 1.56, 0.64, 1);
@@ -15,7 +14,6 @@
     }
   }
 
-=======
   // 外层 Splitter 样式
   .project-detail-outer-splitter {
     background-color: #f3f3ee;
@@ -81,7 +79,6 @@
 
   // ... 其他原有样式保持不变
 
->>>>>>> 6d991c33
   .arco-drawer-content {
     padding: 0;
   }
