--- conflicted
+++ resolved
@@ -463,19 +463,9 @@
 
         <SearchQuickOpenBtn />
 
-<<<<<<< HEAD
-        <div
-          className="flex-shrink-0 h-10 my-1 mx-2 flex items-center justify-between pl-6 pr-3 text-gray-600 hover:bg-gray-100 cursor-pointer rounded-lg dark:text-gray-400 dark:hover:bg-gray-700"
-          onClick={() => setShowCanvasTemplateModal(true)}
-        >
-          <div className="flex justify-between items-center w-full">
-            <div className="flex items-center gap-2">
-              <IconTemplate key="template" style={{ fontSize: 20 }} />
-              <span>{t('loggedHomePage.siderMenu.template')}</span>
-=======
         {canvasTemplateEnabled && (
           <div
-            className="flex-shrink-0 h-10 my-1 mx-2 flex items-center justify-between pl-6 pr-3 text-gray-600 hover:bg-gray-100 cursor-pointer rounded-lg"
+            className="flex-shrink-0 h-10 my-1 mx-2 flex items-center justify-between pl-6 pr-3 text-gray-600 hover:bg-gray-100 cursor-pointer rounded-lg dark:text-gray-400 dark:hover:bg-gray-700"
             onClick={() => setShowCanvasTemplateModal(true)}
           >
             <div className="flex justify-between items-center w-full">
@@ -483,7 +473,6 @@
                 <IconTemplate key="template" style={{ fontSize: 20 }} />
                 <span>{t('loggedHomePage.siderMenu.template')}</span>
               </div>
->>>>>>> 29c2dbe6
             </div>
           </div>
         )}
