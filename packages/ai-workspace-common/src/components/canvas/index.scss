--- conflicted
+++ resolved
@@ -19,7 +19,6 @@
   }
 }
 
-<<<<<<< HEAD
 // Add embedded launchpad styles
 .embedded-launchpad {
   margin: 0;
@@ -33,8 +32,8 @@
   .ai-copilot-operation-body {
     padding: 0.5rem;
   }
-=======
+}
+
 .react-flow__node-group {
   padding: 0;
->>>>>>> dc56894b
 }