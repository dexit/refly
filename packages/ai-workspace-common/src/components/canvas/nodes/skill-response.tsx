import { Position, useReactFlow } from '@xyflow/react';
import { useTranslation } from 'react-i18next';
import Moveable from 'react-moveable';
import classNames from 'classnames';
import { Divider, message } from 'antd';
import { CanvasNodeData, ResponseNodeMeta, CanvasNode, SkillResponseNodeProps } from './types';
import { Node } from '@xyflow/react';
import { useState, useCallback, useRef, useEffect, useMemo } from 'react';
import { CustomHandle } from './custom-handle';
import { LuChevronRight } from 'react-icons/lu';
import { useEdgeStyles } from '../constants';
import { getNodeCommonStyles } from './index';
import { ActionButtons } from './action-buttons';
import { useInvokeAction } from '@refly-packages/ai-workspace-common/hooks/use-invoke-action';
import { useCanvasControl, useNodeHoverEffect } from '@refly-packages/ai-workspace-common/hooks/use-canvas-control';
import { useDeleteNode } from '@refly-packages/ai-workspace-common/hooks/use-delete-node';
import { useInsertToDocument } from '@refly-packages/ai-workspace-common/hooks/use-insert-to-document';
import { getRuntime } from '@refly-packages/ai-workspace-common/utils/env';
import { useCreateDocument } from '@refly-packages/ai-workspace-common/hooks/use-create-document';
import { useAddToChatHistory } from '@refly-packages/ai-workspace-common/hooks/use-add-to-chat-history';
import {
  IconCanvas,
  IconError,
  IconLoading,
  IconSearch,
  IconToken,
} from '@refly-packages/ai-workspace-common/components/common/icon';
import { NodeItem, useContextPanelStoreShallow } from '@refly-packages/ai-workspace-common/stores/context-panel';
import { time } from '@refly-packages/ai-workspace-common/utils/time';
import { LOCALE } from '@refly/common-types';
import { Markdown } from '@refly-packages/ai-workspace-common/components/markdown';
import { getArtifactIcon } from '@refly-packages/ai-workspace-common/components/common/result-display';
import { useKnowledgeBaseStoreShallow } from '@refly-packages/ai-workspace-common/stores/knowledge-base';
import { useCanvasStoreShallow } from '@refly-packages/ai-workspace-common/stores/canvas';
import { useGetActionResult } from '@refly-packages/ai-workspace-common/queries';
import { useCanvasContext } from '@refly-packages/ai-workspace-common/context/canvas';
import { SelectedSkillHeader } from '@refly-packages/ai-workspace-common/components/canvas/launchpad/selected-skill-header';
import { ModelProviderIcons } from '@refly-packages/ai-workspace-common/components/common/icon';
import { nodeActionEmitter } from '@refly-packages/ai-workspace-common/events/nodeActions';
import { createNodeEventName, cleanupNodeEvents } from '@refly-packages/ai-workspace-common/events/nodeActions';
import { useActionResultStoreShallow } from '@refly-packages/ai-workspace-common/stores/action-result';
import { memo } from 'react';
import { Source } from '@refly-packages/ai-workspace-common/requests/types.gen';

type SkillResponseNode = Node<CanvasNodeData<ResponseNodeMeta>, 'skillResponse'>;

const POLLING_INTERVAL = 3000;
const POLLING_COOLDOWN_TIME = 5000;

// 抽离内容渲染组件
const NodeContent = memo(
  ({ content, sources, isOperating }: { content: string; sources: Source[]; isOperating: boolean }) => {
    return (
      <div className="skill-response-node-content">
        <Markdown
          content={String(content)}
          sources={sources}
          className={`text-xs ${
            isOperating ? 'pointer-events-auto skill-response-node-content' : 'pointer-events-none'
          }`}
        />
      </div>
    );
  },
);

// 抽离更多可复用的子组件并使用 memo
const NodeHeader = memo(({ query, skillName, skill }: { query: string; skillName: string; skill: any }) => {
  return (
    <>
      <div className="flex-shrink-0 mb-3">
        <div className="flex items-center gap-2">
          <div className="w-6 h-6 rounded bg-[#F79009] shadow-[0px_2px_4px_-2px_rgba(16,24,60,0.06),0px_4px_8px_-2px_rgba(16,24,40,0.1)] flex items-center justify-center flex-shrink-0">
            <IconCanvas className="w-4 h-4 text-white" />
          </div>
          <span className="text-sm font-medium leading-normal truncate cursor-help">{query}</span>
        </div>
      </div>
      {skillName && skillName !== 'commonQnA' && (
        <div className="flex-shrink-0 mb-2">
          <SelectedSkillHeader readonly skill={skill} className="rounded-sm" />
        </div>
      )}
    </>
  );
});

const NodeFooter = memo(
  ({
    model,
    modelInfo,
    tokenUsage,
    createdAt,
    language,
  }: {
    model: string;
    modelInfo: any;
    tokenUsage: any;
    createdAt: string;
    language: string;
  }) => {
    return (
      <div className="flex-shrink-0 mt-2 flex justify-between items-center text-[10px] text-gray-400 relative z-20">
        <div className="flex items-center gap-1">
          {model && (
            <div className="flex items-center gap-1">
              <img className="w-3 h-3" src={ModelProviderIcons[modelInfo?.provider]} alt={modelInfo?.provider} />
              <span>{model}</span>
            </div>
          )}
          {model && tokenUsage ? <Divider type="vertical" className="mx-1" /> : null}
          {tokenUsage && (
            <div className="flex items-center gap-1">
              <IconToken className="w-3 h-3" />
              {tokenUsage.reduce((acc, t) => acc + t.inputTokens + t.outputTokens, 0)}
            </div>
          )}
        </div>
        <div>
          {time(createdAt, language as LOCALE)
            ?.utc()
            ?.fromNow()}
        </div>
      </div>
    );
  },
);

// 主组件使用 memo 包裹
export const SkillResponseNode = memo(
  (props: SkillResponseNodeProps) => {
    const { data, selected, id, hideActions = false, isPreview = false, hideHandles = false, onNodeClick } = props;
    const [isHovered, setIsHovered] = useState(false);
    const contentRef = useRef<HTMLDivElement>(null);
    const { edges, setNodeData } = useCanvasControl();
    const { setEdges, getNode, setNodes } = useReactFlow();
    const { handleMouseEnter: onHoverStart, handleMouseLeave: onHoverEnd } = useNodeHoverEffect(id);

    const targetRef = useRef<HTMLDivElement>(null);
    const { t, i18n } = useTranslation();
    const language = i18n.languages?.[0];

    const { canvasId } = useCanvasContext();
    const { addContextItem } = useContextPanelStoreShallow((state) => ({
      addContextItem: state.addContextItem,
    }));

    const { title, contentPreview: content, metadata, createdAt, entityId } = data;
    const node = useMemo(() => getNode(props.id), [props.id, getNode]);
    const initialSize = useMemo(
      () => ({
        width: node?.measured?.width ?? 288,
        height: node?.measured?.height ?? 'auto',
      }),
      [node?.measured?.width, node?.measured?.height],
    );

    const [size, setSize] = useState(initialSize);
    const moveableRef = useRef<Moveable>(null);

    const { status, artifacts, currentLog: log, modelInfo, structuredData, actionMeta, tokenUsage } = metadata ?? {};
    const sources = Array.isArray(structuredData?.sources) ? structuredData?.sources : [];

    const logTitle = log
      ? t(`${log.key}.title`, {
          ...log.titleArgs,
          ns: 'skillLog',
          defaultValue: log.key,
        })
      : '';
    const logDescription = log
      ? t(`${log.key}.description`, {
          ...log.descriptionArgs,
          ns: 'skillLog',
          defaultValue: '',
        })
      : '';

    const [shouldPoll, setShouldPoll] = useState(false);

    useEffect(() => {
      const timer = setTimeout(() => {
        setShouldPoll(true);
      }, POLLING_COOLDOWN_TIME);

      return () => {
        clearTimeout(timer);
        setShouldPoll(false);
      };
    }, [data]);

    const statusShouldPoll = !status || status === 'executing' || status === 'waiting';

    const updateActionResult = useActionResultStoreShallow((state) => state.updateActionResult);

    const { data: result, error } = useGetActionResult({ query: { resultId: entityId } }, null, {
      enabled: Boolean(entityId) && statusShouldPoll && shouldPoll,
      refetchInterval: POLLING_INTERVAL,
    });

    useEffect(() => {
      if ((result && !result.success) || error) {
        setShouldPoll(false);
      }
    }, [result, error]);

    const remoteResult = result?.data;

    const skill = {
      name: actionMeta?.name || '',
      icon: actionMeta?.icon,
    };
    const skillName = actionMeta?.name;
    const model = modelInfo?.label;

    useEffect(() => {
      const remoteStatus = remoteResult?.status;
      const nodeStatus = data?.metadata?.status;

      if (shouldPoll && remoteStatus && (remoteStatus === 'finish' || remoteStatus === 'failed')) {
        let shouldUpdate = false;
        let newNodeData = { ...data };

        if (nodeStatus !== remoteStatus) {
          shouldUpdate = true;
          newNodeData.metadata = {
            ...data.metadata,
            status: remoteStatus,
          };
        }

        const remoteContent = remoteResult?.steps
          ?.map((s) => s.content)
          .filter(Boolean)
          .join('\n');

        if (remoteStatus === 'finish' && data?.contentPreview !== remoteContent) {
          shouldUpdate = true;
          newNodeData.contentPreview = remoteContent;
        }

        if (shouldUpdate) {
          setNodeData(id, newNodeData);
          updateActionResult(entityId, remoteResult);
        }
      }
    }, [shouldPoll, remoteResult, data]);

    // Get query and response content from result
    const query = title;

    // Check if node has any connections
    const isTargetConnected = edges?.some((edge) => edge.target === id);
    const isSourceConnected = edges?.some((edge) => edge.source === id);

    const edgeStyles = useEdgeStyles();

    // Handle node hover events
    const handleMouseEnter = useCallback(() => {
      setIsHovered(true);
      onHoverStart();
    }, [onHoverStart]);

<<<<<<< HEAD
    const handleMouseLeave = useCallback(() => {
      setIsHovered(false);
      onHoverEnd();
    }, [onHoverEnd]);
=======
    setNodeData(id, {
      ...data,
      contentPreview: '',
      metadata: {
        status: 'waiting',
      },
    });
    invokeAction({
      resultId: entityId,
      input: { query: title },
      target: { entityType: 'canvas', entityId: canvasId },
    });
  }, [data, entityId, invokeAction, setNodeData]);

  const insertToDoc = useInsertToDocument(data.entityId);
  const handleInsertToDoc = useCallback(async () => {
    await insertToDoc('insertBelow', data?.contentPreview);
  }, [insertToDoc, data.entityId, data]);

  const runtime = getRuntime();
  const isWeb = runtime === 'web';

  const handleDelete = useDeleteNode(
    {
      id,
      type: 'skillResponse',
      data,
      position: { x: 0, y: 0 },
    } as CanvasNode,
    'skillResponse',
  );

  const handleHelpLink = useCallback(() => {
    // Implement help link logic
    console.log('Open help link');
  }, []);
>>>>>>> da63b28f

    const handleAddToChatHistory = useAddToChatHistory(node as NodeItem);

    const { invokeAction } = useInvokeAction();

    const handleRerun = useCallback(() => {
      if (['executing', 'waiting'].includes(data?.metadata?.status)) {
        message.info(t('canvas.skillResponse.executing'));
        return;
      }

      message.info(t('canvas.skillResponse.startRerun'));

      // Disable polling temporarily after rerun
      setSize({ width: 288, height: 'auto' });
      setShouldPoll(false);
      setTimeout(() => setShouldPoll(true), POLLING_COOLDOWN_TIME);

      setNodeData(id, {
        ...data,
        contentPreview: '',
        metadata: {
          status: 'waiting',
        },
      });
      invokeAction({
        resultId: entityId,
        input: { query: title },
        target: { entityType: 'canvas', entityId: canvasId },
      });
    }, [data, entityId, invokeAction, setNodeData]);

    const insertToDoc = useInsertToDocument(data.entityId);
    const handleInsertToDoc = useCallback(async () => {
      await insertToDoc('insertBlow', data?.contentPreview);
    }, [insertToDoc, data.entityId, data]);

    const runtime = getRuntime();
    const isWeb = runtime === 'web';

    const handleDelete = useDeleteNode(
      {
        id,
        type: 'skillResponse',
        data,
        position: { x: 0, y: 0 },
      } as CanvasNode,
      'skillResponse',
    );

    const handleHelpLink = useCallback(() => {
      // Implement help link logic
      console.log('Open help link');
    }, []);

    const handleAbout = useCallback(() => {
      // Implement about logic
      console.log('Show about info');
    }, []);

    const { debouncedCreateDocument, isCreating } = useCreateDocument();

    const handleCreateDocument = useCallback(async () => {
      await debouncedCreateDocument(data?.title ?? t('common.newDocument'), content, {
        sourceNodeId: data.entityId,
        addToCanvas: true,
      });
    }, [content, debouncedCreateDocument, data.entityId, data?.title]);

    const handleAddToContext = useCallback(() => {
      handleAddToChatHistory();
      addContextItem(node as NodeItem);
    }, [node, handleAddToChatHistory, addContextItem]);

    const knowledgeBaseStore = useKnowledgeBaseStoreShallow((state) => ({
      updateSourceListDrawer: state.updateSourceListDrawer,
    }));

    const handleClickSources = useCallback(() => {
      knowledgeBaseStore.updateSourceListDrawer({
        visible: true,
        sources: sources,
        query: query,
      });
    }, [sources, query]);

    const { operatingNodeId } = useCanvasStoreShallow((state) => ({
      operatingNodeId: state.operatingNodeId,
    }));
    const isOperating = operatingNodeId === id;

    const resizeMoveable = useCallback((width: number, height: number) => {
      moveableRef.current?.request('resizable', { width, height });
    }, []);

    // Update size when content changes
    useEffect(() => {
      if (!targetRef.current) return;

      const { offsetWidth, offsetHeight } = targetRef.current;
      resizeMoveable(offsetWidth, offsetHeight);
    }, [content, artifacts?.length, sources.length]);

    // Update event handling
    useEffect(() => {
      // Create node-specific event handlers
      const handleNodeRerun = () => handleRerun();
      const handleNodeAddToContext = () => handleAddToContext();
      const handleNodeInsertToDoc = () => handleInsertToDoc();
      const handleNodeCreateDocument = () => handleCreateDocument();
      const handleNodeDelete = () => handleDelete();

      // Register events with node ID
      nodeActionEmitter.on(createNodeEventName(id, 'rerun'), handleNodeRerun);
      nodeActionEmitter.on(createNodeEventName(id, 'addToContext'), handleNodeAddToContext);
      nodeActionEmitter.on(createNodeEventName(id, 'insertToDoc'), handleNodeInsertToDoc);
      nodeActionEmitter.on(createNodeEventName(id, 'createDocument'), handleNodeCreateDocument);
      nodeActionEmitter.on(createNodeEventName(id, 'delete'), handleNodeDelete);

      return () => {
        // Cleanup events when component unmounts
        nodeActionEmitter.off(createNodeEventName(id, 'rerun'), handleNodeRerun);
        nodeActionEmitter.off(createNodeEventName(id, 'addToContext'), handleNodeAddToContext);
        nodeActionEmitter.off(createNodeEventName(id, 'insertToDoc'), handleNodeInsertToDoc);
        nodeActionEmitter.off(createNodeEventName(id, 'createDocument'), handleNodeCreateDocument);
        nodeActionEmitter.off(createNodeEventName(id, 'delete'), handleNodeDelete);

        // Clean up all node events
        cleanupNodeEvents(id);
      };
    }, [id, handleRerun, handleAddToContext, handleInsertToDoc, handleCreateDocument, handleDelete]);

    // 使用 useMemo 缓存计算值
    const nodeStyle = useMemo(
      () => ({
        width: `${size.width === 'auto' ? 'auto' : `${size.width}px`}`,
        height: `${size.height === 'auto' ? 'auto' : `${size.height}px`}`,
        userSelect: isOperating ? 'text' : 'none',
        cursor: isOperating ? 'text' : 'grab',
      }),
      [size.width, size.height, isOperating],
    );

    // 使用 useCallback 优化事件处理函数
    const handleResize = useCallback(({ target, width, height, direction }) => {
      const newWidth = Math.max(100, width);
      const newHeight = Math.max(80, height);

      let newLeft = target.offsetLeft;
      let newTop = target.offsetTop;

      if (direction[0] === -1) {
        newLeft = target.offsetLeft - (newWidth - target.offsetWidth);
      }
      if (direction[1] === -1) {
        newTop = target.offsetTop - (newHeight - target.offsetHeight);
      }

      // 直接更新样式，不使用 requestAnimationFrame
      target.style.width = `${newWidth}px`;
      target.style.height = `${newHeight}px`;
      target.style.left = `${newLeft}px`;
      target.style.top = `${newTop}px`;

      setSize({ width: newWidth, height: newHeight });
    }, []);

    return (
      <div className={classNames({ nowheel: isOperating })}>
        <div
          ref={targetRef}
          className="relative group"
          style={nodeStyle}
          onMouseEnter={handleMouseEnter}
          onMouseLeave={handleMouseLeave}
          onClick={onNodeClick}
        >
          {!isPreview && !hideActions && <ActionButtons type="skillResponse" nodeId={id} />}

          <div className={`relative h-full flex flex-col ${getNodeCommonStyles({ selected, isHovered })}`}>
            {!isPreview && !hideHandles && (
              <>
                <CustomHandle
                  type="target"
                  position={Position.Left}
                  isConnected={isTargetConnected}
                  isNodeHovered={isHovered}
                  nodeType="response"
                />
                <CustomHandle
                  type="source"
                  position={Position.Right}
                  isConnected={isSourceConnected}
                  isNodeHovered={isHovered}
                  nodeType="response"
                />
              </>
            )}

            <div className="absolute bottom-0 left-0 right-0 h-[15%] bg-gradient-to-t from-white to-transparent pointer-events-none z-10" />

            <div className="flex flex-col h-full">
              <NodeHeader query={query} skillName={skillName} skill={skill} />

              <div className={`flex-grow overflow-y-auto pr-2 -mr-2`}>
                <div className="flex flex-col gap-3">
                  {status === 'failed' && (
                    <div
                      className="flex items-center justify-center gap-1 mt-1 hover:bg-gray-50 rounded-sm p-2 cursor-pointer"
                      onClick={() => handleRerun()}
                    >
                      <IconError className="h-4 w-4 text-red-500" />
                      <span className="text-xs text-red-500 max-w-48 truncate">
                        {t('canvas.skillResponse.executionFailed')}
                      </span>
                    </div>
                  )}

                  {(status === 'waiting' || status === 'executing') && !content && !artifacts?.length && (
                    <div className="flex items-center gap-2 bg-gray-100 rounded-sm p-2">
                      <IconLoading className="h-3 w-3 animate-spin text-green-500" />
                      <span className="text-xs text-gray-500 max-w-48 truncate">
                        {log ? (
                          <>
                            <span className="text-green-500 font-medium">{logTitle + ' '}</span>
                            <span className="text-gray-500">{logDescription}</span>
                          </>
                        ) : (
                          t('canvas.skillResponse.aiThinking')
                        )}
                      </span>
                    </div>
                  )}

                  {sources.length > 0 && (
                    <div
                      className="flex items-center justify-between gap-2 border-gray-100 border-solid rounded-sm p-2 hover:bg-gray-50 cursor-pointer"
                      onClick={handleClickSources}
                    >
                      <span className="flex items-center gap-1 text-xs text-gray-500">
                        <>
                          <IconSearch className="h-3 w-3 text-gray-500" />
                          {t('canvas.skillResponse.sourcesCnt', { count: sources.length })}
                        </>
                      </span>
                      <LuChevronRight className="h-3 w-3 text-gray-500" />
                    </div>
                  )}

                  {artifacts?.length > 0 && (
                    <div className="flex items-center gap-2">
                      {artifacts.map((artifact) => (
                        <div
                          key={artifact.entityId}
                          className="border border-solid border-gray-200 rounded-sm px-2 py-2 w-full flex items-center gap-1"
                        >
                          {getArtifactIcon(artifact, 'text-gray-500')}
                          <span className="text-xs text-gray-500 max-w-[200px] truncate inline-block">
                            {artifact.title}
                          </span>
                        </div>
                      ))}
                    </div>
                  )}

                  {content && <NodeContent content={content} sources={sources} isOperating={isOperating} />}
                </div>
              </div>

              <NodeFooter
                model={model}
                modelInfo={modelInfo}
                tokenUsage={tokenUsage}
                createdAt={createdAt}
                language={language}
              />
            </div>
          </div>
        </div>

        {!isPreview && selected && (
          <Moveable
            ref={moveableRef}
            target={targetRef}
            resizable={true}
            edge={false}
            throttleResize={1}
            renderDirections={['n', 's', 'e', 'w', 'nw', 'ne', 'sw', 'se']}
            onResizeStart={({ setOrigin, dragStart }) => {
              setOrigin(['%', '%']);
              if (dragStart && dragStart instanceof MouseEvent) {
                dragStart.preventDefault();
              }
            }}
            onResize={handleResize}
            hideDefaultLines={true}
            className={`!pointer-events-auto ${!isHovered ? 'moveable-control-hidden' : 'moveable-control-show'}`}
          />
        )}
      </div>
    );
  },
  (prevProps, nextProps) => {
    // 自定义比较函数
    return (
      prevProps.id === nextProps.id &&
      prevProps.selected === nextProps.selected &&
      prevProps.isPreview === nextProps.isPreview &&
      prevProps.hideActions === nextProps.hideActions &&
      prevProps.hideHandles === nextProps.hideHandles &&
      prevProps.data.title === nextProps.data.title &&
      prevProps.data.contentPreview === nextProps.data.contentPreview &&
      prevProps.data.createdAt === nextProps.data.createdAt &&
      JSON.stringify(prevProps.data.metadata) === JSON.stringify(nextProps.data.metadata)
    );
  },
);<|MERGE_RESOLUTION|>--- conflicted
+++ resolved
@@ -261,49 +261,10 @@
       onHoverStart();
     }, [onHoverStart]);
 
-<<<<<<< HEAD
     const handleMouseLeave = useCallback(() => {
       setIsHovered(false);
       onHoverEnd();
     }, [onHoverEnd]);
-=======
-    setNodeData(id, {
-      ...data,
-      contentPreview: '',
-      metadata: {
-        status: 'waiting',
-      },
-    });
-    invokeAction({
-      resultId: entityId,
-      input: { query: title },
-      target: { entityType: 'canvas', entityId: canvasId },
-    });
-  }, [data, entityId, invokeAction, setNodeData]);
-
-  const insertToDoc = useInsertToDocument(data.entityId);
-  const handleInsertToDoc = useCallback(async () => {
-    await insertToDoc('insertBelow', data?.contentPreview);
-  }, [insertToDoc, data.entityId, data]);
-
-  const runtime = getRuntime();
-  const isWeb = runtime === 'web';
-
-  const handleDelete = useDeleteNode(
-    {
-      id,
-      type: 'skillResponse',
-      data,
-      position: { x: 0, y: 0 },
-    } as CanvasNode,
-    'skillResponse',
-  );
-
-  const handleHelpLink = useCallback(() => {
-    // Implement help link logic
-    console.log('Open help link');
-  }, []);
->>>>>>> da63b28f
 
     const handleAddToChatHistory = useAddToChatHistory(node as NodeItem);
 
@@ -338,7 +299,7 @@
 
     const insertToDoc = useInsertToDocument(data.entityId);
     const handleInsertToDoc = useCallback(async () => {
-      await insertToDoc('insertBlow', data?.contentPreview);
+      await insertToDoc('insertBelow', data?.contentPreview);
     }, [insertToDoc, data.entityId, data]);
 
     const runtime = getRuntime();
