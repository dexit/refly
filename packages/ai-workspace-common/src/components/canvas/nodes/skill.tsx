import { NodeProps, Position, useReactFlow } from '@xyflow/react';
import { CanvasNodeData, SkillNodeMeta } from './types';
import { Node } from '@xyflow/react';
import { CustomHandle } from './custom-handle';
import { useState, useCallback, useEffect, useMemo, memo } from 'react';

import { getNodeCommonStyles } from './index';
import { ChatInput } from '@refly-packages/ai-workspace-common/components/canvas/launchpad/chat-input';
import { IconAskAI } from '@refly-packages/ai-workspace-common/components/common/icon';
import { CanvasNode, ModelInfo, Skill } from '@refly/openapi-schema';
import { useDebouncedCallback } from 'use-debounce';
import { ChatActions } from '@refly-packages/ai-workspace-common/components/canvas/launchpad/chat-actions';
import { useInvokeAction } from '@refly-packages/ai-workspace-common/hooks/canvas/use-invoke-action';
import { convertContextItemsToContext } from '@refly-packages/ai-workspace-common/utils/map-context-items';
import { useCanvasContext } from '@refly-packages/ai-workspace-common/context/canvas';
import { useChatStoreShallow } from '@refly-packages/ai-workspace-common/stores/chat';
import { useCanvasData } from '@refly-packages/ai-workspace-common/hooks/canvas/use-canvas-data';
import { useNodeHoverEffect } from '@refly-packages/ai-workspace-common/hooks/canvas/use-node-hover';
import { ActionButtons } from '@refly-packages/ai-workspace-common/components/canvas/nodes/action-buttons';
import { cleanupNodeEvents } from '@refly-packages/ai-workspace-common/events/nodeActions';
import { nodeActionEmitter } from '@refly-packages/ai-workspace-common/events/nodeActions';
import { createNodeEventName } from '@refly-packages/ai-workspace-common/events/nodeActions';
import { useDeleteNode } from '@refly-packages/ai-workspace-common/hooks/canvas/use-delete-node';
import { ContextManager } from '@refly-packages/ai-workspace-common/components/canvas/launchpad/context-manager';
import { NodeItem } from '@refly-packages/ai-workspace-common/stores/context-panel';
import { useSetNodeData } from '@refly-packages/ai-workspace-common/hooks/canvas/use-set-node-data';
import { useCanvasStore } from '@refly-packages/ai-workspace-common/stores/canvas';
import { useEdgeStyles } from '@refly-packages/ai-workspace-common/components/canvas/constants';
import { useTranslation } from 'react-i18next';
import { IconClose } from '@arco-design/web-react/icon';
import { Button } from 'antd';

type SkillNode = Node<CanvasNodeData<SkillNodeMeta>, 'skill'>;

// Memoized Header Component
const NodeHeader = memo(
  ({
    query,
    selectedSkillName,
    setSelectedSkill,
  }: {
    query: string;
    selectedSkillName?: string;
    setSelectedSkill: (skill: Skill | null) => void;
  }) => {
    const { t } = useTranslation();
    return (
      <div className="flex justify-between">
        <div className="flex items-center gap-2">
          <div className="w-6 h-6 rounded bg-[#6172F3] shadow-[0px_2px_4px_-2px_rgba(16,24,60,0.06),0px_4px_8px_-2px_rgba(16,24,60,0.1)] flex items-center justify-center flex-shrink-0">
            <IconAskAI className="w-4 h-4 text-white" />
          </div>
          <span className="text-[13px] font-medium leading-normal text-[rgba(0,0,0,0.8)] font-['PingFang_SC'] truncate">
            {selectedSkillName ? t(`${selectedSkillName}.name`, { ns: 'skill' }) : 'Prompt'}
          </span>
        </div>
        {selectedSkillName && (
          <Button
            type="text"
            icon={<IconClose />}
            onClick={() => {
              setSelectedSkill?.(null);
            }}
          />
        )}
      </div>
<<<<<<< HEAD
      <span className="text-[13px] font-medium leading-normal text-[rgba(0,0,0,0.8)] font-['PingFang_SC'] truncate">
        {'Skill'}
      </span>
    </div>
  );
});
=======
    );
  },
);
>>>>>>> 8436ce83

NodeHeader.displayName = 'NodeHeader';

export const SkillNode = memo(
  ({ data, selected, id }: NodeProps<SkillNode>) => {
    const [isHovered, setIsHovered] = useState(false);
    const { edges } = useCanvasData();
    const setNodeData = useSetNodeData();
    const edgeStyles = useEdgeStyles();
    const { getNode, addEdges, deleteElements } = useReactFlow();
    const { deleteNode } = useDeleteNode();

    const { query, selectedSkill, modelInfo, contextNodeIds = [] } = data.metadata;

    const [localQuery, setLocalQuery] = useState(query);

    // Check if node has any connections
    const isTargetConnected = useMemo(() => edges?.some((edge) => edge.target === id), [edges, id]);
    const isSourceConnected = useMemo(() => edges?.some((edge) => edge.source === id), [edges, id]);

    const updateNodeData = useDebouncedCallback((data: Partial<CanvasNodeData<SkillNodeMeta>>) => {
      setNodeData(id, data);
    }, 50);

    const { selectedModel } = useChatStoreShallow((state) => ({
      selectedModel: state.selectedModel,
    }));

    const { invokeAction, abortAction } = useInvokeAction();
    const { canvasId } = useCanvasContext();

    const setQuery = useCallback(
      (query: string) => {
        setLocalQuery(query);
        updateNodeData({ title: query, metadata: { query } });
      },
      [id, updateNodeData],
    );

    const setModelInfo = useCallback(
      (modelInfo: ModelInfo | null) => {
        setNodeData(id, { metadata: { modelInfo } });
      },
      [id, setNodeData],
    );

    const contextItems = useMemo(() => contextNodeIds.map((id) => getNode(id) as NodeItem), [contextNodeIds, getNode]);

    const setContextItems = useCallback(
      (items: NodeItem[]) => {
        setNodeData(id, { metadata: { contextNodeIds: items.map((item) => item.id) } });

        const { edges = [] } = useCanvasStore.getState().data[canvasId] ?? {};
        const existingEdges = edges?.filter((edge) => edge.target === id) ?? [];
        const existingSourceIds = new Set(existingEdges.map((edge) => edge.source));
        const newItems = items.filter((item) => !existingSourceIds.has(item.id));

        const newEdges = newItems.map((item) => ({
          id: `${item.id}-${id}`,
          source: item.id,
          target: id,
          style: edgeStyles.hover,
          type: 'default',
        }));

        const edgesToRemove = existingEdges.filter((edge) => !items.some((item) => item.id === edge.source));

        if (newEdges?.length > 0) {
          addEdges(newEdges);
        }

        if (edgesToRemove?.length > 0) {
          deleteElements({ edges: edgesToRemove });
        }
      },
      [id, canvasId, setNodeData, addEdges, deleteElements, edgeStyles.hover],
    );

    useEffect(() => {
      if (selectedModel && !modelInfo) {
        setModelInfo(selectedModel);
      }
    }, [selectedModel, modelInfo, setModelInfo]);

    const setSelectedSkill = useCallback(
      (skill: Skill | null) => {
        setNodeData(id, { metadata: { selectedSkill: skill } });
      },
      [id, updateNodeData],
    );

    const { handleMouseEnter: onHoverStart, handleMouseLeave: onHoverEnd } = useNodeHoverEffect(id);

    const handleMouseEnter = useCallback(() => {
      setIsHovered(true);
      onHoverStart();
    }, [onHoverStart]);

    const handleMouseLeave = useCallback(() => {
      setIsHovered(false);
      onHoverEnd();
    }, [onHoverEnd]);

    const handleSendMessage = useCallback(() => {
      const node = getNode(id);
      const data = node?.data as CanvasNodeData<SkillNodeMeta>;
      const { query, modelInfo, selectedSkill } = data.metadata ?? {};

      deleteElements({ nodes: [node] });

      invokeAction(
        {
          resultId: data.entityId,
          input: {
            query,
          },
          target: {
            entityId: canvasId,
            entityType: 'canvas',
          },
          modelName: modelInfo?.name,
          context: convertContextItemsToContext(contextItems),
          resultHistory: contextItems
            .filter((item) => item.type === 'skillResponse')
            .map((item) => ({
              resultId: item.data?.entityId,
              title: item.data?.title,
            })),
          skillName: selectedSkill?.name,
        },
        node?.position,
      );
    }, [id, getNode, deleteElements, invokeAction, canvasId, contextItems]);

    const handleDelete = useCallback(() => {
      const currentNode = getNode(id);
      deleteNode({
        id,
        type: 'skill',
        data,
        position: currentNode?.position || { x: 0, y: 0 },
      });
    }, [id, data, getNode, deleteNode]);

    useEffect(() => {
      const handleNodeRun = () => handleSendMessage();
      const handleNodeDelete = () => handleDelete();

      nodeActionEmitter.on(createNodeEventName(id, 'run'), handleNodeRun);
      nodeActionEmitter.on(createNodeEventName(id, 'delete'), handleNodeDelete);

      return () => {
        nodeActionEmitter.off(createNodeEventName(id, 'run'), handleNodeRun);
        nodeActionEmitter.off(createNodeEventName(id, 'delete'), handleNodeDelete);
        cleanupNodeEvents(id);
      };
    }, [id, handleSendMessage, handleDelete]);

    return (
      <div className="relative group" onMouseEnter={handleMouseEnter} onMouseLeave={handleMouseLeave}>
        <div className={`w-[384px] max-h-[400px] ${getNodeCommonStyles({ selected, isHovered })}`}>
          <ActionButtons type="skill" nodeId={id} isNodeHovered={isHovered} />

          <CustomHandle
            type="target"
            position={Position.Left}
            isConnected={isTargetConnected}
            isNodeHovered={isHovered}
            nodeType="skill"
          />
          <CustomHandle
            type="source"
            position={Position.Right}
            isConnected={isSourceConnected}
            isNodeHovered={isHovered}
            nodeType="skill"
          />

          <div className="flex flex-col gap-1">
            <NodeHeader
              query={localQuery}
              selectedSkillName={selectedSkill?.name}
              setSelectedSkill={setSelectedSkill}
            />

            <ContextManager contextItems={contextItems} setContextItems={setContextItems} />
            <ChatInput
              query={localQuery}
              setQuery={setQuery}
              selectedSkillName={selectedSkill?.name}
              handleSendMessage={handleSendMessage}
              handleSelectSkill={(skill) => {
                setQuery('');
                setSelectedSkill(skill);
              }}
            />

            <ChatActions
              query={localQuery}
              model={modelInfo}
              setModel={setModelInfo}
              handleSendMessage={handleSendMessage}
              handleAbort={abortAction}
            />
          </div>
        </div>
      </div>
    );
  },
  (prevProps, nextProps) => {
    // Optimize re-renders by comparing only necessary props
    return (
      prevProps.id === nextProps.id &&
      prevProps.selected === nextProps.selected &&
      prevProps.data.title === nextProps.data.title &&
      JSON.stringify(prevProps.data.metadata) === JSON.stringify(nextProps.data.metadata)
    );
  },
);

SkillNode.displayName = 'SkillNode';<|MERGE_RESOLUTION|>--- conflicted
+++ resolved
@@ -64,18 +64,9 @@
           />
         )}
       </div>
-<<<<<<< HEAD
-      <span className="text-[13px] font-medium leading-normal text-[rgba(0,0,0,0.8)] font-['PingFang_SC'] truncate">
-        {'Skill'}
-      </span>
-    </div>
-  );
-});
-=======
     );
   },
 );
->>>>>>> 8436ce83
 
 NodeHeader.displayName = 'NodeHeader';
 
