--- conflicted
+++ resolved
@@ -10,11 +10,7 @@
 
 import { EmptyDigestStatus } from '@refly-packages/ai-workspace-common/components/empty-digest-today-status';
 
-<<<<<<< HEAD
-import { LOCALE } from '@refly/constants';
-=======
 import { LOCALE } from '@refly/common-types';
->>>>>>> 94e5d954
 import './index.scss';
 
 interface ResourceBaseProps {
@@ -49,18 +45,13 @@
   }, []);
 
   return (
-<<<<<<< HEAD
     <div className="flex flex-wrap resource-base">
-=======
-    <div className="resource-base flex flex-wrap">
->>>>>>> 94e5d954
       {resourceList.length === 0 ? (
         <EmptyDigestStatus />
       ) : (
         resourceList.map((item: Resource) => {
           return (
             <div
-<<<<<<< HEAD
               className="p-4 m-3 border rounded-lg resource-item w-72 border-black/8 hover:bg-gray-500/10"
               key={item.resourceId}
               onClick={() => {
@@ -72,30 +63,13 @@
               <div className="h-40 overflow-hidden">
                 <div className="flex mt-3 mb-1 resource-url">
                   <div className="flex items-center justify-center border rounded-lg resource-icon shrink-0 border-black/8">
-=======
-              className="resource-item w-72 p-4 m-3 rounded-lg border border-black/8 hover:bg-gray-500/10"
-              key={item.resourceId}
-              onClick={() => {
-                navigate(`/knowledge-base?kbId=${item.collectionId}&resId=${item.resourceId}`);
-              }}
-            >
-              <div className="resource-img bg-emerald-200 rounded-lg"></div>
-
-              <div className="h-40 overflow-hidden">
-                <div className="resource-url flex mt-3 mb-1">
-                  <div className="resource-icon flex items-center justify-center shrink-0 rounded-lg border border-black/8">
->>>>>>> 94e5d954
                     <img
                       src={`https://www.google.com/s2/favicons?domain=${item?.data?.url}&sz=${32}`}
                       alt={item?.data?.title}
                     />
                   </div>
                   <a
-<<<<<<< HEAD
                     className="ml-2 resource-url-text hover:text-blue-600"
-=======
-                    className="resource-url-text ml-2 hover:text-blue-600"
->>>>>>> 94e5d954
                     href="#"
                     onClick={(e) => {
                       e.stopPropagation();
