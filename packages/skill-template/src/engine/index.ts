--- conflicted
+++ resolved
@@ -22,14 +22,10 @@
   UpdateNoteResponse,
   ListNotesData,
   ListNotesResponse,
-<<<<<<< HEAD
-} from '@refly-packages/openapi-schema';
-=======
   ResourceType,
   InMemoryIndexContentResponse,
   InMemorySearchResponse,
 } from '@refly/openapi-schema';
->>>>>>> afa7c58c
 
 // TODO: unify with frontend
 export type ContentNodeType =
