--- conflicted
+++ resolved
@@ -7,8 +7,5 @@
 export * from './recommend-questions';
 export * from './custom-prompt';
 export * from './code-artifacts';
-<<<<<<< HEAD
 export * from './mcp-agent';
-=======
-export * from './image-generation';
->>>>>>> a6232b6b
+export * from './image-generation';