--- conflicted
+++ resolved
@@ -67,9 +67,4 @@
           file: ./apps/${{ matrix.app }}/Dockerfile
           platforms: linux/amd64,linux/arm64
           push: true
-<<<<<<< HEAD
-          tags: |
-            reflyai/refly-${{ matrix.app }}:${{ github.sha }}
-=======
-          tags: ${{ steps.docker_tags.outputs.tags }}
->>>>>>> d03e7f28
+          tags: ${{ steps.docker_tags.outputs.tags }}