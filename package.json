{
  "name": "refly-monorepo",
  "description": "Refly AI Monorepo",
  "version": "0.7.0",
  "private": true,
  "engines": {
    "pnpm": ">=9",
    "node": ">=20.19.0"
  },
  "repository": {
    "type": "git",
    "url": "git+https://github.com/refly-ai/refly.git"
  },
  "scripts": {
    "commit": "cz",
    "dev": "turbo run dev --filter='!refly-desktop'",
    "dev:electron": "turbo run dev:electron",
    "start": "turbo run start",
    "build": "turbo run build --filter='!refly-desktop'",
    "build:api": "turbo run build --filter=@refly/api",
    "build:api:fast": "turbo run build:fast --filter=@refly/api",
    "build:web": "turbo run build --filter=@refly/web",
    "build:extension": "turbo run build --filter=@refly/extension",
    "copy-package-dist": "node scripts/copy-package-dist.js",
    "copy-env": "turbo run copy-env",
    "copy-env:develop": "turbo run copy-env:develop",
    "codegen": "turbo run codegen",
    "clean": "turbo run clean",
    "clean:node-modules": "node scripts/cleanup-node-modules.js",
    "cy:open": "cypress open",
    "cy:install": "cypress install",
    "lint": "biome lint .",
    "lint:fix": "biome lint . --write",
    "format": "biome format .",
    "format:fix": "biome format . --write",
    "check": "biome check .",
    "check:fix": "biome check . --write",
    "test": "pnpm -r --if-present test",
    "test:unit": "pnpm -r --if-present test:unit",
    "test:integration": "pnpm -r --if-present test:integration",
    "i18n:check": "node scripts/check-i18n-consistency.js",
    "prepare": "husky"
  },
  "devDependencies": {
    "@biomejs/biome": "^1.9.0",
    "@types/node": "20.19.0",
    "commitizen": "^4.2.4",
    "cypress": "14.0.1",
    "cz-conventional-changelog": "^3.3.0",
    "dotenv": "~16.4.5",
    "husky": "^9.1.6",
    "lint-staged": "^15.2.10",
    "ncp": "^2.0.0",
    "nodemon": "~3.1.7",
    "rimraf": "^5.0.10",
    "turbo": "^2.1.2",
    "typescript": "5.3.3",
    "vitest": "^2.1.9"
  },
  "packageManager": "pnpm@9.15.9",
  "config": {
    "commitizen": {
      "path": "cz-conventional-changelog"
    }
  },
  "lint-staged": {
    "*.{js,jsx,ts,tsx,json}": "biome check --write --unsafe --no-errors-on-unmatched"
  },
<<<<<<< HEAD
  "dependencies": {
    "@modelcontextprotocol/sdk": "^1.10.1",
    "@rekog/mcp-nest": "^1.5.2",
    "zod": "3.23.8"
=======
  "pnpm": {
    "overrides": {
      "node-abi": "4.9.0"
    }
>>>>>>> 1ec46346
  }
}<|MERGE_RESOLUTION|>--- conflicted
+++ resolved
@@ -66,16 +66,14 @@
   "lint-staged": {
     "*.{js,jsx,ts,tsx,json}": "biome check --write --unsafe --no-errors-on-unmatched"
   },
-<<<<<<< HEAD
   "dependencies": {
     "@modelcontextprotocol/sdk": "^1.10.1",
     "@rekog/mcp-nest": "^1.5.2",
     "zod": "3.23.8"
-=======
+  },
   "pnpm": {
     "overrides": {
       "node-abi": "4.9.0"
     }
->>>>>>> 1ec46346
   }
 }