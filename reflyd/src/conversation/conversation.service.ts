import { Injectable } from '@nestjs/common';
import { Response } from 'express';

import { PrismaService } from '../common/prisma.service';
import { CreateChatMessageInput, CreateConversationParam } from './dto';
import { Prisma, ChatMessage } from '@prisma/client';
import {
  LOCALE,
  QUICK_ACTION_TASK_PAYLOAD,
  QUICK_ACTION_TYPE,
  TASK_TYPE,
  Task,
  TaskResponse,
} from '../types/task';
import { createLLMChatMessage } from '../llm/schema';
import { LlmService } from '../llm/llm.service';
import { WeblinkService } from '../weblink/weblink.service';
import { LoggerService } from '../common/logger.service';
import { IterableReadableStream } from '@langchain/core/dist/utils/stream';
import { BaseMessageChunk } from 'langchain/schema';

const LLM_SPLIT = '__LLM_RESPONSE__';
const RELATED_SPLIT = '__RELATED_QUESTIONS__';

@Injectable()
export class ConversationService {
  constructor(
    private logger: LoggerService,
    private prisma: PrismaService,
    private weblinkService: WeblinkService,
    private llmService: LlmService,
  ) {
    this.logger.setContext(ConversationService.name);
  }

  async create(param: CreateConversationParam, userId: number) {
    return this.prisma.conversation.create({
      data: {
        title: param.title,
        origin: param.origin,
        originPageUrl: param.originPageUrl,
        originPageTitle: param.originPageTitle,
        userId,
      },
    });
  }

  async updateConversation(
    conversationId: number,
    messages: { type: string; content: string }[],
    data: Prisma.ConversationUpdateInput,
  ) {
    const summarizedTitle = await this.llmService.summarizeConversation(
      messages,
    );
    this.logger.log(`Summarized title: ${summarizedTitle}`);

    return this.prisma.conversation.update({
      where: { id: conversationId },
      data: { ...data, title: summarizedTitle },
    });
  }

  async addChatMessages(msgList: CreateChatMessageInput[]) {
    return this.prisma.chatMessage.createMany({
      data: msgList,
    });
  }

  async findConversationAndMessages(conversationId: number) {
    const data = await this.prisma.conversation.findUnique({
      where: { id: conversationId },
      include: { messages: true },
    });

    data.messages.sort((a, b) => a.id - b.id);

    return data;
  }

  async getConversations(params: {
    skip?: number;
    take?: number;
    cursor?: Prisma.ConversationWhereUniqueInput;
    where?: Prisma.ConversationWhereInput;
    orderBy?: Prisma.ConversationOrderByWithRelationInput;
  }) {
    return this.prisma.conversation.findMany({
      ...params,
    });
  }

  async getMessages(conversationId: number) {
    return this.prisma.chatMessage.findMany({
      where: { conversationId },
      orderBy: { createdAt: 'asc' },
    });
  }

  async chat(res: Response, convId: number, userId: number, task: Task) {
    const { taskType, data = {} } = task;

    const query = data?.question || '';
    const weblinkList = data?.filter?.weblinkList || [];

    // 获取聊天历史
    const chatHistory = await this.getMessages(convId);

    let taskRes: TaskResponse;
    if (taskType === TASK_TYPE.QUICK_ACTION) {
      taskRes = await this.handleQuickActionTask(res, userId, task);
    } else if (taskType === TASK_TYPE.SEARCH_ENHANCE_ASK) {
      taskRes = await this.handleSearchEnhanceTask(res, task, chatHistory);
    } else {
      taskRes = await this.handleChatTask(res, userId, task, chatHistory);
    }
    res.end(``);

    const newMessages: CreateChatMessageInput[] = [
      {
        type: 'human',
        userId,
        conversationId: convId,
        content: query,
        sources: '',
        // 每次提问完在 human message 上加一个提问的 filter，这样之后追问时可以 follow 这个 filter 规则
        selectedWeblinkConfig: JSON.stringify({
          searchTarget: weblinkList?.length > 0 ? 'selectedPages' : 'all',
          filter: weblinkList,
        }),
      },
      {
        type: 'ai',
        userId,
        conversationId: convId,
        content: taskRes.answer,
        sources: JSON.stringify(taskRes.sources),
        relatedQuestions: JSON.stringify(taskRes.relatedQuestions),
      },
    ];

    // post chat logic
    await Promise.all([
      this.addChatMessages(newMessages),
      this.updateConversation(convId, [...chatHistory, ...newMessages], {
        lastMessage: taskRes.answer,
        messageCount: chatHistory.length + 2,
      }),
    ]);
  }

  async handleChatTask(
    res: Response,
    userId: number,
    task: Task,
    chatHistory: ChatMessage[],
  ): Promise<TaskResponse> {
    const locale = task?.locale || LOCALE.EN;

    const filter: any = {
      must: [
        {
          key: 'userId',
          match: { value: userId },
        },
      ],
    };
    if (task?.data?.filter?.weblinkList?.length > 0) {
      filter.must.push({
        key: 'source',
        match: {
          any: task?.data?.filter?.weblinkList?.map(
            (item) => item?.metadata?.source,
          ),
        },
      });
    }

    // 如果有 cssSelector，则代表从基于选中的内容进行提问，否则根据上下文进行相似度匹配召回
    const chatFromClientSelector = task?.data?.filter?.weblinkList?.find(
      (item) => item?.selections?.length > 0,
    );

    // 前置的数据处理
    const query = task?.data?.question;
    const llmChatMessages = chatHistory
      ? chatHistory.map((msg) => createLLMChatMessage(msg.content, msg.type))
      : [];
    // 如果是基于选中内容提问的话，则不需要考虑上下文
    const questionWithContext =
      chatHistory.length === 1 || chatFromClientSelector
        ? query
        : await this.llmService.getContextualQuestion(
            query,
            locale,
            llmChatMessages,
          );

    const sources = chatFromClientSelector
      ? await this.weblinkService.parseMultiWeblinks(
          task?.data?.filter?.weblinkList,
        )
      : await this.llmService.getRetrievalDocs(questionWithContext, filter);

    const { stream } = await this.llmService.chat(
      questionWithContext,
      locale,
      llmChatMessages,
      sources,
    );

    // first return sources，use unique tag for parse data
    res.write(JSON.stringify(sources));
    res.write(LLM_SPLIT);

    const getSSEData = async (stream) => {
      // write answer in a stream style
      let answerStr = '';
      for await (const chunk of await stream) {
        answerStr += chunk || '';

        res.write(chunk || '');
      }

      return answerStr;
    };

    const [answerStr, relatedQuestions] = await Promise.all([
      getSSEData(stream),
      this.llmService.getRelatedQuestion(sources, questionWithContext, locale),
    ]);

    this.logger.log('relatedQuestions', relatedQuestions);

    res.write(RELATED_SPLIT);
<<<<<<< HEAD
    res.write(JSON.stringify(relatedQuestions) || '');
=======
    if (relatedQuestions) {
      res.write(JSON.stringify(relatedQuestions));
    }
>>>>>>> e9b17491

    return {
      sources,
      answer: answerStr,
      relatedQuestions,
    };
  }

  async handleSearchEnhanceTask(
    res: Response,
    task: Task,
    chatHistory: ChatMessage[],
  ): Promise<TaskResponse> {
    const query = task?.data?.question;
    const locale = task?.locale || LOCALE.EN;
    const { stream, sources } = await this.llmService.searchEnhance(
      query,
      locale,
      chatHistory
        ? chatHistory.map((msg) => createLLMChatMessage(msg.content, msg.type))
        : [],
    );

    // first return sources，use unique tag for parse data
    res.write(JSON.stringify(sources) || '');
    res.write(LLM_SPLIT);

    const getSSEData = async (stream) => {
      // write answer in a stream style
      let answerStr = '';
      for await (const chunk of await stream) {
        const chunkStr =
          chunk?.content || (typeof chunk === 'string' ? chunk : '');
        answerStr += chunkStr || '';

        res.write(chunkStr || '');
      }

      return answerStr;
    };

    const [answerStr, relatedQuestions] = await Promise.all([
      getSSEData(stream),
      this.llmService.getRelatedQuestion(sources, query, locale),
    ]);

    this.logger.log('relatedQuestions', relatedQuestions);

    res.write(RELATED_SPLIT);
    res.write(JSON.stringify(relatedQuestions) || '');

    const handledAnswer = answerStr
      .replace(/\[\[([cC])itation/g, '[citation')
      .replace(/[cC]itation:(\d+)]]/g, 'citation:$1]')
      .replace(/\[\[([cC]itation:\d+)]](?!])/g, `[$1]`)
      .replace(/\[[cC]itation:(\d+)]/g, '[citation]($1)');
    this.logger.log('handledAnswer', handledAnswer);

    return {
      sources,
      // 支持做 citation 的处理
      answer: handledAnswer,
      relatedQuestions,
    };
  }

  async handleQuickActionTask(
    res: Response,
    userId: number,
    task: Task,
  ): Promise<TaskResponse> {
    const data = task?.data as QUICK_ACTION_TASK_PAYLOAD;
    const locale = task?.locale || LOCALE.EN;

    // first return sources，use unique tag for parse data
    // frontend return origin weblink meta
    const sources = data?.filter?.weblinkList || [];
    // TODO: 这里后续要处理边界情况，比如没有链接时应该报错
    if (sources?.length <= 0) {
      res.write(JSON.stringify([]));
      // 先发一个空块，提前展示 sources
      res.write(LLM_SPLIT);

      return {
        sources: [],
        answer: '',
      };
    }

    res.write(JSON.stringify(sources) || '');
    res.write(LLM_SPLIT);

    const weblinkList = data?.filter?.weblinkList;
    if (weblinkList?.length <= 0) return;

    // save user mark for each weblink in a non-blocking style
    this.weblinkService.saveWeblinkUserMarks({
      userId,
      weblinkList,
    });

    // 基于一组网页做总结，先获取网页内容
    const docs = await this.weblinkService.parseMultiWeblinks(weblinkList);

    let stream: IterableReadableStream<BaseMessageChunk>;
    if (data?.actionType === QUICK_ACTION_TYPE.SUMMARY) {
      const weblinkList = data?.filter?.weblinkList;
      if (weblinkList?.length <= 0) return;

      stream = await this.llmService.summary(data?.actionPrompt, locale, docs);
    }

    const getSSEData = async (stream) => {
      // write answer in a stream style
      let answerStr = '';
      for await (const chunk of await stream) {
        const chunkStr =
          chunk?.content || (typeof chunk === 'string' ? chunk : '');
        answerStr += chunkStr;

        res.write(chunkStr || '');
      }

      return answerStr;
    };

    const getUserQuestion = (actionType: QUICK_ACTION_TYPE) => {
      switch (actionType) {
        case QUICK_ACTION_TYPE.SUMMARY: {
          return '总结网页';
        }
      }
    };

    const [answerStr, relatedQuestions] = await Promise.all([
      getSSEData(stream),
      this.llmService.getRelatedQuestion(
        docs,
        getUserQuestion(data?.actionType),
        locale,
      ),
    ]);

    this.logger.log('relatedQuestions', relatedQuestions);

    res.write(RELATED_SPLIT);
    res.write(JSON.stringify(relatedQuestions));

    return {
      sources,
      answer: answerStr,
      relatedQuestions,
    };
  }
}<|MERGE_RESOLUTION|>--- conflicted
+++ resolved
@@ -233,13 +233,10 @@
     this.logger.log('relatedQuestions', relatedQuestions);
 
     res.write(RELATED_SPLIT);
-<<<<<<< HEAD
-    res.write(JSON.stringify(relatedQuestions) || '');
-=======
+
     if (relatedQuestions) {
-      res.write(JSON.stringify(relatedQuestions));
-    }
->>>>>>> e9b17491
+      res.write(JSON.stringify(relatedQuestions) || '');
+    }
 
     return {
       sources,
