--- conflicted
+++ resolved
@@ -9,20 +9,6 @@
       - POSTGRES_DB=refly
       - POSTGRES_USER=refly
       - POSTGRES_PASSWORD=test
-<<<<<<< HEAD
-  reflyd:
-    build: .
-    depends_on:
-      - db
-    ports:
-      - 3000:3000
-    restart: always
-    env_file:
-      - .env
-    environment:
-      - DATABASE_URL=postgresql://refly:test@db:5432/refly
-      - OTEL_URL=http://172.20.0.6:4318
-=======
   minio:
     image: minio/minio
     command: server /data --console-address ":9001"
@@ -32,4 +18,17 @@
     environment:
       MINIO_ROOT_USER: minioadmin
       MINIO_ROOT_PASSWORD: minioadmin
->>>>>>> 331f16fb
+  reflyd:
+    build: .
+    depends_on:
+      - db
+      - minio
+    ports:
+      - 3000:3000
+    restart: always
+    env_file:
+      - .env
+    environment:
+      - MINIO_ENDPOINT=http://minio
+      - DATABASE_URL=postgresql://refly:test@db:5432/refly
+      - OTEL_URL=http://172.20.0.6:4318